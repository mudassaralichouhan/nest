{
  "name": "@nestjs/microservices",
<<<<<<< HEAD
  "version": "10.4.15",
=======
  "version": "11.0.0-next.1",
>>>>>>> cb739ad3
  "description": "Nest - modern, fast, powerful node.js web framework (@microservices)",
  "author": "Kamil Mysliwiec",
  "license": "MIT",
  "homepage": "https://nestjs.com",
  "funding": {
    "type": "opencollective",
    "url": "https://opencollective.com/nest"
  },
  "repository": {
    "type": "git",
    "url": "https://github.com/nestjs/nest.git",
    "directory": "packages/microservices"
  },
  "publishConfig": {
    "access": "public"
  },
  "dependencies": {
    "iterare": "1.2.1",
    "tslib": "2.8.1"
  },
  "devDependencies": {
<<<<<<< HEAD
    "@nestjs/common": "10.4.15",
    "@nestjs/core": "10.4.15"
=======
    "@nestjs/common": "^11.0.0-next.1",
    "@nestjs/core": "^11.0.0-next.1"
>>>>>>> cb739ad3
  },
  "peerDependencies": {
    "@grpc/grpc-js": "*",
    "@nestjs/common": "^10.0.0",
    "@nestjs/core": "^10.0.0",
    "@nestjs/websockets": "^10.0.0",
    "amqp-connection-manager": "*",
    "amqplib": "*",
    "cache-manager": "*",
    "ioredis": "*",
    "kafkajs": "*",
    "mqtt": "*",
    "nats": "*",
    "reflect-metadata": "^0.1.12 || ^0.2.0",
    "rxjs": "^7.1.0"
  },
  "peerDependenciesMeta": {
    "@grpc/grpc-js": {
      "optional": true
    },
    "@nestjs/websockets": {
      "optional": true
    },
    "cache-manager": {
      "optional": true
    },
    "kafkajs": {
      "optional": true
    },
    "mqtt": {
      "optional": true
    },
    "nats": {
      "optional": true
    },
    "ioredis": {
      "optional": true
    },
    "amqplib": {
      "optional": true
    },
    "amqp-connection-manager": {
      "optional": true
    }
  }
}<|MERGE_RESOLUTION|>--- conflicted
+++ resolved
@@ -1,10 +1,6 @@
 {
   "name": "@nestjs/microservices",
-<<<<<<< HEAD
-  "version": "10.4.15",
-=======
   "version": "11.0.0-next.1",
->>>>>>> cb739ad3
   "description": "Nest - modern, fast, powerful node.js web framework (@microservices)",
   "author": "Kamil Mysliwiec",
   "license": "MIT",
@@ -26,13 +22,8 @@
     "tslib": "2.8.1"
   },
   "devDependencies": {
-<<<<<<< HEAD
-    "@nestjs/common": "10.4.15",
-    "@nestjs/core": "10.4.15"
-=======
     "@nestjs/common": "^11.0.0-next.1",
     "@nestjs/core": "^11.0.0-next.1"
->>>>>>> cb739ad3
   },
   "peerDependencies": {
     "@grpc/grpc-js": "*",
