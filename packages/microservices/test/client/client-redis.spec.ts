--- conflicted
+++ resolved
@@ -29,13 +29,8 @@
       removeListenerSpy: sinon.SinonSpy,
       unsubscribeSpy: sinon.SinonSpy,
       connectSpy: sinon.SinonSpy,
-<<<<<<< HEAD
-      sub: any,
-      pub: any;
-=======
       sub: Record<string, Function>,
       pub: Record<string, Function>;
->>>>>>> 234d8d56
 
     beforeEach(() => {
       subscribeSpy = sinon.spy((name, fn) => fn());
@@ -303,58 +298,35 @@
   describe('createRetryStrategy', () => {
     describe('when is terminated', () => {
       it('should return undefined', () => {
-<<<<<<< HEAD
-        (client as any).isManuallyClosed = true;
-=======
-        untypedClient.isExplicitlyTerminated = true;
->>>>>>> 234d8d56
+        untypedClient.isManuallyClosed = true;
         const result = client.createRetryStrategy(0);
         expect(result).to.be.undefined;
       });
     });
     describe('when "retryAttempts" does not exist', () => {
       it('should return undefined', () => {
-<<<<<<< HEAD
-        (client as any).isManuallyClosed = false;
-        (client as any).options.options = {};
-        (client as any).options.options.retryAttempts = undefined;
-=======
-        untypedClient.isExplicitlyTerminated = false;
+        untypedClient.isManuallyClosed = false;
         untypedClient.options.options = {};
         untypedClient.options.options.retryAttempts = undefined;
->>>>>>> 234d8d56
         const result = client.createRetryStrategy(1);
         expect(result).to.be.undefined;
       });
     });
     describe('when "attempts" count is max', () => {
       it('should return undefined', () => {
-<<<<<<< HEAD
-        (client as any).isManuallyClosed = false;
-        (client as any).options.options = {};
-        (client as any).options.options.retryAttempts = 3;
-=======
-        untypedClient.isExplicitlyTerminated = false;
+        untypedClient.isManuallyClosed = false;
         untypedClient.options.options = {};
         untypedClient.options.options.retryAttempts = 3;
->>>>>>> 234d8d56
         const result = client.createRetryStrategy(4);
         expect(result).to.be.undefined;
       });
     });
     describe('otherwise', () => {
       it('should return delay (ms)', () => {
-<<<<<<< HEAD
-        (client as any).options = {};
-        (client as any).isManuallyClosed = false;
-        (client as any).options.retryAttempts = 3;
-        (client as any).options.retryDelay = 3;
-=======
         untypedClient.options = {};
-        untypedClient.isExplicitlyTerminated = false;
+        untypedClient.isManuallyClosed = false;
         untypedClient.options.retryAttempts = 3;
         untypedClient.options.retryDelay = 3;
->>>>>>> 234d8d56
         const result = client.createRetryStrategy(2);
         expect(result).to.be.eql(untypedClient.options.retryDelay);
       });
