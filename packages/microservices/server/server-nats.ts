<<<<<<< HEAD
import { isObject, isUndefined } from '@nestjs/common/utils/shared.utils';
import { EventEmitter } from 'events';
import { NATS_DEFAULT_URL, NO_MESSAGE_HANDLER } from '../constants';
import { NatsContext } from '../ctx-host/nats.context';
import { NatsRequestJSONDeserializer } from '../deserializers/nats-request-json.deserializer';
import { Transport } from '../enums';
import { NatsEvents, NatsEventsMap, NatsStatus } from '../events/nats.events';
=======
import { isUndefined, isObject } from '@nestjs/common/utils/shared.utils';
import {
  NATS_DEFAULT_GRACE_PERIOD,
  NATS_DEFAULT_URL,
  NO_MESSAGE_HANDLER,
} from '../constants';
import { NatsContext } from '../ctx-host/nats.context';
import { NatsRequestJSONDeserializer } from '../deserializers/nats-request-json.deserializer';
import { Transport } from '../enums';
import {
  Client,
  NatsMsg,
  Subscription,
} from '../external/nats-client.interface';
import { CustomTransportStrategy } from '../interfaces';
>>>>>>> 234d8d56
import { NatsOptions } from '../interfaces/microservice-configuration.interface';
import { IncomingRequest } from '../interfaces/packet.interface';
import { NatsRecord } from '../record-builders';
import { NatsRecordSerializer } from '../serializers/nats-record.serializer';
import { Server } from './server';

let natsPackage = {} as any;

// To enable type safety for Nats. This cant be uncommented by default
// because it would require the user to install the nats package even if they dont use Nats
// Otherwise, TypeScript would fail to compile the code.
//
// type Client = import('nats').NatsConnection;
// type NatsMsg = import('nats').Msg;

type Client = any;
type NatsMsg = any;

/**
 * @publicApi
 */
export class ServerNats extends Server<NatsEvents, NatsStatus> {
  public readonly transportId = Transport.NATS;

  private natsClient: Client;
  protected statusEventEmitter = new EventEmitter<{
    [key in keyof NatsEvents]: Parameters<NatsEvents[key]>;
  }>();

  private readonly subscriptions: Subscription[] = [];

  private readonly gracePeriod: number;

  constructor(private readonly options: NatsOptions['options']) {
    super();

    natsPackage = this.loadPackage('nats', ServerNats.name, () =>
      require('nats'),
    );

    this.gracePeriod =
      this.getOptionsProp(this.options, 'gracePeriod') ||
      NATS_DEFAULT_GRACE_PERIOD;

    this.initializeSerializer(options);
    this.initializeDeserializer(options);
  }

  public async listen(
    callback: (err?: unknown, ...optionalParams: unknown[]) => void,
  ) {
    try {
      this.natsClient = await this.createNatsClient();

      this._status$.next(NatsStatus.CONNECTED);
      this.handleStatusUpdates(this.natsClient);
      this.start(callback);
    } catch (err) {
      callback(err);
    }
  }

  public start(
    callback: (err?: unknown, ...optionalParams: unknown[]) => void,
  ) {
    this.bindEvents(this.natsClient);
    callback();
  }

  public bindEvents(client: Client) {
    const queue = this.getOptionsProp(this.options, 'queue');
    const subscribe = (channel: string) =>
      client.subscribe(channel, {
        queue,
        callback: this.getMessageHandler(channel).bind(this),
      });

    const registeredPatterns = [...this.messageHandlers.keys()];
    for (const channel of registeredPatterns) {
      const sub = subscribe(channel);
      this.subscriptions.push(sub);
    }
  }

  private async waitForGracePeriod() {
    await new Promise<void>(res => {
      setTimeout(() => {
        res();
      }, this.gracePeriod);
    });
  }

  public async close() {
<<<<<<< HEAD
    await this.natsClient?.close();
    this.statusEventEmitter.removeAllListeners();

    this.natsClient = null;
=======
    if (this.natsClient) {
      const graceful = this.getOptionsProp(this.options, 'gracefulShutdown');
      if (graceful) {
        this.subscriptions.forEach(sub => sub.unsubscribe());
        await this.waitForGracePeriod();
      }
      await this.natsClient?.close();
      this.natsClient = null;
    }
>>>>>>> 234d8d56
  }

  public createNatsClient(): Promise<Client> {
    const options = this.options || ({} as NatsOptions);
    return natsPackage.connect({
      servers: NATS_DEFAULT_URL,
      ...options,
    });
  }

  public getMessageHandler(channel: string): Function {
    return async (error: object | undefined, message: NatsMsg) => {
      if (error) {
        return this.logger.error(error);
      }
      return this.handleMessage(channel, message);
    };
  }

  public async handleMessage(channel: string, natsMsg: NatsMsg) {
    const callerSubject = natsMsg.subject;
    const rawMessage = natsMsg.data;
    const replyTo = natsMsg.reply;

    const natsCtx = new NatsContext([callerSubject, natsMsg.headers]);
    const message = await this.deserializer.deserialize(rawMessage, {
      channel,
      replyTo,
    });
    if (isUndefined((message as IncomingRequest).id)) {
      return this.handleEvent(channel, message, natsCtx);
    }
    const publish = this.getPublisher(natsMsg, (message as IncomingRequest).id);
    const handler = this.getHandlerByPattern(channel);
    if (!handler) {
      const status = 'error';
      const noHandlerPacket = {
        id: (message as IncomingRequest).id,
        status,
        err: NO_MESSAGE_HANDLER,
      };
      return publish(noHandlerPacket);
    }
    const response$ = this.transformToObservable(
      await handler(message.data, natsCtx),
    );
    response$ && this.send(response$, publish);
  }

  public getPublisher(natsMsg: NatsMsg, id: string) {
    if (natsMsg.reply) {
      return (response: any) => {
        Object.assign(response, { id });
        const outgoingResponse: NatsRecord =
          this.serializer.serialize(response);
        return natsMsg.respond(outgoingResponse.data, {
          headers: outgoingResponse.headers,
        });
      };
    }

    // In case the "reply" topic is not provided, there's no need for a reply.
    // Method returns a noop function instead
    // eslint-disable-next-line @typescript-eslint/no-empty-function
    return () => {};
  }

  public async handleStatusUpdates(client: Client) {
    for await (const status of client.status()) {
      const data =
        status.data && isObject(status.data)
          ? JSON.stringify(status.data)
          : status.data;

      switch (status.type) {
        case 'error':
          this.logger.error(
            `NatsError: type: "${status.type}", data: "${data}".`,
          );
          break;

        case 'disconnect':
          this.logger.error(
            `NatsError: type: "${status.type}", data: "${data}".`,
          );

          this._status$.next(NatsStatus.DISCONNECTED);
          this.statusEventEmitter.emit(
            NatsEventsMap.DISCONNECT,
            status.data as string,
          );
          break;

        case 'pingTimer':
          if (this.options.debug) {
            this.logger.debug(
              `NatsStatus: type: "${status.type}", data: "${data}".`,
            );
          }
          break;

        case 'reconnecting':
          this._status$.next(NatsStatus.RECONNECTING);
          break;

        case 'reconnect':
          this.logger.log(
            `NatsStatus: type: "${status.type}", data: "${data}".`,
          );

          this._status$.next(NatsStatus.CONNECTED);
          this.statusEventEmitter.emit(
            NatsEventsMap.RECONNECT,
            status.data as string,
          );
          break;

        case 'update':
          this.logger.log(
            `NatsStatus: type: "${status.type}", data: "${data}".`,
          );
          this.statusEventEmitter.emit(NatsEventsMap.UPDATE, status.data);
          break;

        default:
          this.logger.log(
            `NatsStatus: type: "${status.type}", data: "${data}".`,
          );
          break;
      }
    }
  }

  public unwrap<T>(): T {
    if (!this.natsClient) {
      throw new Error(
        'Not initialized. Please call the "listen"/"startAllMicroservices" method before accessing the server.',
      );
    }
    return this.natsClient as T;
  }

  public on<
    EventKey extends keyof NatsEvents = keyof NatsEvents,
    EventCallback extends NatsEvents[EventKey] = NatsEvents[EventKey],
  >(event: EventKey, callback: EventCallback) {
    this.statusEventEmitter.on(event, callback as any);
  }

  protected initializeSerializer(options: NatsOptions['options']) {
    this.serializer = options?.serializer ?? new NatsRecordSerializer();
  }

  protected initializeDeserializer(options: NatsOptions['options']) {
    this.deserializer =
      options?.deserializer ?? new NatsRequestJSONDeserializer();
  }
}<|MERGE_RESOLUTION|>--- conflicted
+++ resolved
@@ -1,13 +1,5 @@
-<<<<<<< HEAD
 import { isObject, isUndefined } from '@nestjs/common/utils/shared.utils';
 import { EventEmitter } from 'events';
-import { NATS_DEFAULT_URL, NO_MESSAGE_HANDLER } from '../constants';
-import { NatsContext } from '../ctx-host/nats.context';
-import { NatsRequestJSONDeserializer } from '../deserializers/nats-request-json.deserializer';
-import { Transport } from '../enums';
-import { NatsEvents, NatsEventsMap, NatsStatus } from '../events/nats.events';
-=======
-import { isUndefined, isObject } from '@nestjs/common/utils/shared.utils';
 import {
   NATS_DEFAULT_GRACE_PERIOD,
   NATS_DEFAULT_URL,
@@ -16,13 +8,7 @@
 import { NatsContext } from '../ctx-host/nats.context';
 import { NatsRequestJSONDeserializer } from '../deserializers/nats-request-json.deserializer';
 import { Transport } from '../enums';
-import {
-  Client,
-  NatsMsg,
-  Subscription,
-} from '../external/nats-client.interface';
-import { CustomTransportStrategy } from '../interfaces';
->>>>>>> 234d8d56
+import { NatsEvents, NatsEventsMap, NatsStatus } from '../events/nats.events';
 import { NatsOptions } from '../interfaces/microservice-configuration.interface';
 import { IncomingRequest } from '../interfaces/packet.interface';
 import { NatsRecord } from '../record-builders';
@@ -37,9 +23,11 @@
 //
 // type Client = import('nats').NatsConnection;
 // type NatsMsg = import('nats').Msg;
+type Subscription = import('nats').Subscription;
 
 type Client = any;
 type NatsMsg = any;
+// type Subscription = any;
 
 /**
  * @publicApi
@@ -51,10 +39,7 @@
   protected statusEventEmitter = new EventEmitter<{
     [key in keyof NatsEvents]: Parameters<NatsEvents[key]>;
   }>();
-
   private readonly subscriptions: Subscription[] = [];
-
-  private readonly gracePeriod: number;
 
   constructor(private readonly options: NatsOptions['options']) {
     super();
@@ -62,10 +47,6 @@
     natsPackage = this.loadPackage('nats', ServerNats.name, () =>
       require('nats'),
     );
-
-    this.gracePeriod =
-      this.getOptionsProp(this.options, 'gracePeriod') ||
-      NATS_DEFAULT_GRACE_PERIOD;
 
     this.initializeSerializer(options);
     this.initializeDeserializer(options);
@@ -108,30 +89,30 @@
   }
 
   private async waitForGracePeriod() {
+    const gracePeriod = this.getOptionsProp(
+      this.options,
+      'gracePeriod',
+      NATS_DEFAULT_GRACE_PERIOD,
+    );
     await new Promise<void>(res => {
       setTimeout(() => {
         res();
-      }, this.gracePeriod);
+      }, gracePeriod);
     });
   }
 
   public async close() {
-<<<<<<< HEAD
+    if (!this.natsClient) {
+      return;
+    }
+    const graceful = this.getOptionsProp(this.options, 'gracefulShutdown');
+    if (graceful) {
+      this.subscriptions.forEach(sub => sub.unsubscribe());
+      await this.waitForGracePeriod();
+    }
     await this.natsClient?.close();
     this.statusEventEmitter.removeAllListeners();
-
     this.natsClient = null;
-=======
-    if (this.natsClient) {
-      const graceful = this.getOptionsProp(this.options, 'gracefulShutdown');
-      if (graceful) {
-        this.subscriptions.forEach(sub => sub.unsubscribe());
-        await this.waitForGracePeriod();
-      }
-      await this.natsClient?.close();
-      this.natsClient = null;
-    }
->>>>>>> 234d8d56
   }
 
   public createNatsClient(): Promise<Client> {
