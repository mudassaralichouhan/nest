--- conflicted
+++ resolved
@@ -96,7 +96,6 @@
     url?: string;
     serializer?: Serializer;
     deserializer?: Deserializer;
-<<<<<<< HEAD
     subscribeOptions?: {
       /**
        * The QoS
@@ -115,9 +114,7 @@
        * */
       rh?: number;
     };
-=======
     userProperties?: Record<string, string | string[]>;
->>>>>>> 9ca41ac3
   };
 }
 
