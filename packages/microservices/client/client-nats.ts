import { Logger } from '@nestjs/common/services/logger.service';
import { loadPackage } from '@nestjs/common/utils/load-package.util';
import { NATS_DEFAULT_URL } from '../constants';
import { NatsResponseJSONDeserializer } from '../deserializers/nats-response-json.deserializer';
import { Client, NatsMsg } from '../external/nats-client.interface';
import { NatsOptions, PacketId, ReadPacket, WritePacket } from '../interfaces';
<<<<<<< HEAD
import { NatsRecord, NatsRecordOptions } from '../records/nats.record';
import { NatsJSONSerializer } from '../serializers/nats-json.serializer';
=======
import {
  NatsRequestSerializer,
  NatsRequest,
} from '../serializers/nats-request.serializer';
>>>>>>> 9b5a615f
import { ClientProxy } from './client-proxy';

let natsPackage = {} as any;

export class ClientNats extends ClientProxy {
  protected readonly logger = new Logger(ClientNats.name);
  protected natsClient: Client;

  constructor(protected readonly options: NatsOptions['options']) {
    super();
    natsPackage = loadPackage('nats', ClientNats.name, () => require('nats'));

    this.initializeSerializer(options);
    this.initializeDeserializer(options);
  }

  public async close() {
    await this.natsClient?.close();
    this.natsClient = null;
  }

  public async connect(): Promise<any> {
    if (this.natsClient) {
      return this.natsClient;
    }
    this.natsClient = await this.createClient();
    this.handleStatusUpdates(this.natsClient);
    return this.natsClient;
  }

  public createClient(): Promise<Client> {
    const options: any = this.options || ({} as NatsOptions);
    return natsPackage.connect({
      servers: NATS_DEFAULT_URL,
      ...options,
    });
  }

  public async handleStatusUpdates(client: Client) {
    for await (const status of client.status()) {
      const data =
        status.data && typeof status.data === 'object'
          ? JSON.stringify(status.data)
          : status.data;
      if (status.type === 'disconnect' || status.type === 'error') {
        this.logger.error(
          `NatsError: type: "${status.type}", data: "${data}".`,
        );
      } else {
        const message = `NatsStatus: type: "${status.type}", data: "${data}".`;
        if (status.type === 'pingTimer') {
          this.logger.debug(message);
        } else {
          this.logger.log(message);
        }
      }
    }
  }

  public createSubscriptionHandler(
    packet: ReadPacket & PacketId,
    callback: (packet: WritePacket) => any,
  ) {
    return async (error: unknown | undefined, natsMsg: NatsMsg) => {
      if (error) {
        return callback({
          err: error,
        });
      }
      const rawPacket = natsMsg.data;
      const message = await this.deserializer.deserialize(rawPacket);
      if (message.id && message.id !== packet.id) {
        return undefined;
      }
      const { err, response, isDisposed } = message;
      if (isDisposed || err) {
        return callback({
          err,
          response,
          isDisposed: true,
        });
      }
      callback({
        err,
        response,
      });
    };
  }

  protected publish(
    partialPacket: ReadPacket,
    callback: (packet: WritePacket) => any,
  ): () => void {
    try {
      const recordOptions = this.unwrapRecord<NatsRecordOptions>(
        partialPacket,
        NatsRecord,
      );
      const packet = this.assignPacketId(partialPacket);
      const channel = this.normalizePattern(partialPacket.pattern);
      const serializedPacket: NatsRequest = this.serializer.serialize(packet);
      const inbox = natsPackage.createInbox();

      const subscriptionHandler = this.createSubscriptionHandler(
        packet,
        callback,
      );

      const subscription = this.natsClient.subscribe(inbox, {
        callback: subscriptionHandler,
      });

<<<<<<< HEAD
      this.natsClient.publish(channel, serializedPacket, {
        ...recordOptions,
=======
      this.natsClient.publish(channel, serializedPacket.data, {
>>>>>>> 9b5a615f
        reply: inbox,
        headers: serializedPacket.headers,
      });

      return () => subscription.unsubscribe();
    } catch (err) {
      callback({ err });
    }
  }

  protected dispatchEvent(packet: ReadPacket): Promise<any> {
    const recordOptions = this.unwrapRecord<NatsRecordOptions>(
      packet,
      NatsRecord,
    );
    const pattern = this.normalizePattern(packet.pattern);
    const serializedPacket: NatsRequest = this.serializer.serialize(packet);

    return new Promise<void>((resolve, reject) => {
      try {
<<<<<<< HEAD
        this.natsClient.publish(pattern, serializedPacket, recordOptions);
=======
        this.natsClient.publish(pattern, serializedPacket.data, {
          headers: serializedPacket.headers,
        });
>>>>>>> 9b5a615f
        resolve();
      } catch (err) {
        reject(err);
      }
    });
  }

  protected initializeSerializer(options: NatsOptions['options']) {
    this.serializer = options?.serializer ?? new NatsRequestSerializer();
  }

  protected initializeDeserializer(options: NatsOptions['options']) {
    this.deserializer =
      options?.deserializer ?? new NatsResponseJSONDeserializer();
  }
}<|MERGE_RESOLUTION|>--- conflicted
+++ resolved
@@ -4,15 +4,11 @@
 import { NatsResponseJSONDeserializer } from '../deserializers/nats-response-json.deserializer';
 import { Client, NatsMsg } from '../external/nats-client.interface';
 import { NatsOptions, PacketId, ReadPacket, WritePacket } from '../interfaces';
-<<<<<<< HEAD
 import { NatsRecord, NatsRecordOptions } from '../records/nats.record';
-import { NatsJSONSerializer } from '../serializers/nats-json.serializer';
-=======
 import {
+  NatsRequest,
   NatsRequestSerializer,
-  NatsRequest,
 } from '../serializers/nats-request.serializer';
->>>>>>> 9b5a615f
 import { ClientProxy } from './client-proxy';
 
 let natsPackage = {} as any;
@@ -125,12 +121,7 @@
         callback: subscriptionHandler,
       });
 
-<<<<<<< HEAD
-      this.natsClient.publish(channel, serializedPacket, {
-        ...recordOptions,
-=======
       this.natsClient.publish(channel, serializedPacket.data, {
->>>>>>> 9b5a615f
         reply: inbox,
         headers: serializedPacket.headers,
       });
@@ -151,13 +142,9 @@
 
     return new Promise<void>((resolve, reject) => {
       try {
-<<<<<<< HEAD
-        this.natsClient.publish(pattern, serializedPacket, recordOptions);
-=======
         this.natsClient.publish(pattern, serializedPacket.data, {
           headers: serializedPacket.headers,
         });
->>>>>>> 9b5a615f
         resolve();
       } catch (err) {
         reject(err);
