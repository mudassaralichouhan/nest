import { Logger } from '@nestjs/common/services/logger.service';
import { isObject } from '@nestjs/common/utils/shared.utils';
import { loadPackage } from '@nestjs/common/utils/load-package.util';
import { EmptyError, fromEvent, lastValueFrom, merge, Observable } from 'rxjs';
import { first, map, share, tap } from 'rxjs/operators';
import { ECONNREFUSED, ENOTFOUND, MQTT_DEFAULT_URL } from '../constants';
import { MqttEvents, MqttEventsMap, MqttStatus } from '../events/mqtt.events';
import { MqttOptions, ReadPacket, WritePacket } from '../interfaces';
import {
  MqttRecord,
  MqttRecordOptions,
} from '../record-builders/mqtt.record-builder';
import { MqttRecordSerializer } from '../serializers/mqtt-record.serializer';
import { ClientProxy } from './client-proxy';

let mqttPackage: any = {};

// To enable type safety for MQTT. This cant be uncommented by default
// because it would require the user to install the mqtt package even if they dont use MQTT
// Otherwise, TypeScript would fail to compile the code.
//
type MqttClient = import('mqtt').MqttClient;
// type MqttClient = any;

/**
 * @publicApi
 */
export class ClientMqtt extends ClientProxy<MqttEvents, MqttStatus> {
  protected readonly logger = new Logger(ClientProxy.name);
  protected readonly subscriptionsCount = new Map<string, number>();
  protected readonly url: string;
  protected mqttClient: MqttClient | null = null;
  protected connectionPromise: Promise<any> | null = null;
  protected isInitialConnection = false;
  protected isReconnecting = false;
  protected pendingEventListeners: Array<{
    event: keyof MqttEvents;
    callback: MqttEvents[keyof MqttEvents];
  }> = [];

  constructor(protected readonly options: Required<MqttOptions>['options']) {
    super();
    this.url = this.getOptionsProp(this.options, 'url') ?? MQTT_DEFAULT_URL;

    mqttPackage = loadPackage('mqtt', ClientMqtt.name, () => require('mqtt'));

    this.initializeSerializer(options);
    this.initializeDeserializer(options);
  }

  public getRequestPattern(pattern: string): string {
    return pattern;
  }

  public getResponsePattern(pattern: string): string {
    return `${pattern}/reply`;
  }

  public async close() {
    if (this.mqttClient) {
      await this.mqttClient.endAsync();
    }
    this.mqttClient = null;
    this.connectionPromise = null;
    this.pendingEventListeners = [];
  }

  public connect(): Promise<any> {
    if (this.mqttClient) {
      return this.connectionPromise!;
    }
    this.mqttClient = this.createClient();
    this.registerErrorListener(this.mqttClient);
    this.registerOfflineListener(this.mqttClient);
    this.registerReconnectListener(this.mqttClient);
    this.registerConnectListener(this.mqttClient);
    this.registerDisconnectListener(this.mqttClient);
    this.registerCloseListener(this.mqttClient);

    this.pendingEventListeners.forEach(({ event, callback }) =>
      this.mqttClient!.on(event, callback),
    );
    this.pendingEventListeners = [];

    const connect$ = this.connect$(this.mqttClient);
    this.connectionPromise = lastValueFrom(
      this.mergeCloseEvent(this.mqttClient, connect$).pipe(share()),
    ).catch(err => {
      if (err instanceof EmptyError) {
        return;
      }
      throw err;
    });
    return this.connectionPromise;
  }

  public mergeCloseEvent<T = any>(
    instance: MqttClient,
    source$: Observable<T>,
  ): Observable<T> {
    const close$ = fromEvent(instance, MqttEventsMap.CLOSE).pipe(
      tap({
        next: () => {
          this._status$.next(MqttStatus.CLOSED);
        },
      }),
      map((err: any) => {
        throw err;
      }),
    );
    return merge(source$, close$).pipe(first());
  }

  public createClient(): MqttClient {
    return mqttPackage.connect(this.url, this.options as MqttOptions);
  }

  public registerErrorListener(client: MqttClient) {
    client.on(MqttEventsMap.ERROR, (err: any) => {
      if (err.code === ECONNREFUSED || err.code === ENOTFOUND) {
        return;
      }
      this.logger.error(err);
    });
  }

  public registerOfflineListener(client: MqttClient) {
    client.on(MqttEventsMap.OFFLINE, () => {
      this.connectionPromise = Promise.reject(
        'Error: Connection lost. Trying to reconnect...',
      );

      // Prevent unhandled rejections
      this.connectionPromise.catch(() => {});
      this.logger.error('MQTT broker went offline.');
    });
  }

  public registerReconnectListener(client: MqttClient) {
    client.on(MqttEventsMap.RECONNECT, () => {
      this.isReconnecting = true;
      this._status$.next(MqttStatus.RECONNECTING);

      this.logger.log('MQTT connection lost. Trying to reconnect...');
    });
  }

  public registerDisconnectListener(client: MqttClient) {
    client.on(MqttEventsMap.DISCONNECT, () => {
      this._status$.next(MqttStatus.DISCONNECTED);
    });
  }

  public registerCloseListener(client: MqttClient) {
    client.on(MqttEventsMap.CLOSE, () => {
      this._status$.next(MqttStatus.CLOSED);
    });
  }

  public registerConnectListener(client: MqttClient) {
    client.on(MqttEventsMap.CONNECT, () => {
      this.isReconnecting = false;
      this._status$.next(MqttStatus.CONNECTED);

      this.logger.log('Connected to MQTT broker');
      this.connectionPromise = Promise.resolve();

      if (!this.isInitialConnection) {
        this.isInitialConnection = true;
        client.on('message', this.createResponseCallback());
      }
    });
  }

  public on<
    EventKey extends keyof MqttEvents = keyof MqttEvents,
    EventCallback extends MqttEvents[EventKey] = MqttEvents[EventKey],
  >(event: EventKey, callback: EventCallback) {
    if (this.mqttClient) {
      this.mqttClient.on(event, callback as any);
    } else {
      this.pendingEventListeners.push({ event, callback });
    }
  }

  public unwrap<T>(): T {
    if (!this.mqttClient) {
      throw new Error(
        'Not initialized. Please call the "connect" method first.',
      );
    }
    return this.mqttClient as T;
  }

  public createResponseCallback(): (channel: string, buffer: Buffer) => any {
    return async (channel: string, buffer: Buffer) => {
      const packet = JSON.parse(buffer.toString());
      const { err, response, isDisposed, id } =
        await this.deserializer.deserialize(packet);

      const callback = this.routingMap.get(id);
      if (!callback) {
        return undefined;
      }
      if (isDisposed || err) {
        return callback({
          err,
          response,
          isDisposed: true,
        });
      }
      callback({
        err,
        response,
      });
    };
  }

  protected publish(
    partialPacket: ReadPacket,
    callback: (packet: WritePacket) => any,
  ): () => void {
    try {
      const packet = this.assignPacketId(partialPacket);
      const pattern = this.normalizePattern(partialPacket.pattern);
      const responseChannel = this.getResponsePattern(pattern);

      let subscriptionsCount =
        this.subscriptionsCount.get(responseChannel) || 0;

      const publishPacket = () => {
        subscriptionsCount = this.subscriptionsCount.get(responseChannel) || 0;
        this.subscriptionsCount.set(responseChannel, subscriptionsCount + 1);
        this.routingMap.set(packet.id, callback);
<<<<<<< HEAD

        const options = serializedPacket.options;
        delete serializedPacket.options;

        this.mqttClient!.publish(
=======
        const options =
          isObject(packet?.data) && packet.data instanceof MqttRecord
            ? (packet.data as MqttRecord)?.options
            : undefined;
        delete packet?.data?.options;
        const serializedPacket: string | Buffer =
          this.serializer.serialize(packet);
        this.mqttClient.publish(
>>>>>>> cdf2aa5b
          this.getRequestPattern(pattern),
          serializedPacket,
          this.mergePacketOptions(options),
        );
      };

      if (subscriptionsCount <= 0) {
        this.mqttClient!.subscribe(
          responseChannel,
          (err: any) => !err && publishPacket(),
        );
      } else {
        publishPacket();
      }

      return () => {
        this.unsubscribeFromChannel(responseChannel);
        this.routingMap.delete(packet.id);
      };
    } catch (err) {
      callback({ err });
      return () => {};
    }
  }

  protected dispatchEvent(packet: ReadPacket): Promise<any> {
    const pattern = this.normalizePattern(packet.pattern);
    const options =
      isObject(packet?.data) && packet.data instanceof MqttRecord
        ? (packet.data as MqttRecord)?.options
        : undefined;
    delete packet?.data?.options;

    const serializedPacket: string | Buffer = this.serializer.serialize(packet);

    const options = serializedPacket.options;
    delete serializedPacket.options;

    return new Promise<void>((resolve, reject) =>
      this.mqttClient!.publish(
        pattern,
<<<<<<< HEAD
        JSON.stringify(serializedPacket),
=======
        serializedPacket,
>>>>>>> cdf2aa5b
        this.mergePacketOptions(options),
        (err: any) => (err ? reject(err) : resolve()),
      ),
    );
  }

  protected unsubscribeFromChannel(channel: string) {
    const subscriptionCount = this.subscriptionsCount.get(channel)!;
    this.subscriptionsCount.set(channel, subscriptionCount - 1);

    if (subscriptionCount - 1 <= 0) {
      this.mqttClient!.unsubscribe(channel);
    }
  }

  protected initializeSerializer(options: MqttOptions['options']) {
    this.serializer = options?.serializer ?? new MqttRecordSerializer();
  }

  protected mergePacketOptions(
    requestOptions?: MqttRecordOptions,
  ): MqttRecordOptions | undefined {
    if (!requestOptions && !this.options?.userProperties) {
      return undefined;
    }

    // Cant just spread objects as MQTT won't deliver
    // any message with empty object as "userProperties" field
    // @url https://github.com/nestjs/nest/issues/14079
    let options: MqttRecordOptions = {};
    if (requestOptions) {
      options = { ...requestOptions };
    }
    if (this.options?.userProperties) {
      options.properties = {
        ...options.properties,
        userProperties: {
          ...this.options?.userProperties,
          ...options.properties?.userProperties,
        },
      };
    }
    return options;
  }
}<|MERGE_RESOLUTION|>--- conflicted
+++ resolved
@@ -1,6 +1,6 @@
 import { Logger } from '@nestjs/common/services/logger.service';
+import { loadPackage } from '@nestjs/common/utils/load-package.util';
 import { isObject } from '@nestjs/common/utils/shared.utils';
-import { loadPackage } from '@nestjs/common/utils/load-package.util';
 import { EmptyError, fromEvent, lastValueFrom, merge, Observable } from 'rxjs';
 import { first, map, share, tap } from 'rxjs/operators';
 import { ECONNREFUSED, ENOTFOUND, MQTT_DEFAULT_URL } from '../constants';
@@ -232,13 +232,7 @@
         subscriptionsCount = this.subscriptionsCount.get(responseChannel) || 0;
         this.subscriptionsCount.set(responseChannel, subscriptionsCount + 1);
         this.routingMap.set(packet.id, callback);
-<<<<<<< HEAD
-
-        const options = serializedPacket.options;
-        delete serializedPacket.options;
-
-        this.mqttClient!.publish(
-=======
+
         const options =
           isObject(packet?.data) && packet.data instanceof MqttRecord
             ? (packet.data as MqttRecord)?.options
@@ -246,8 +240,8 @@
         delete packet?.data?.options;
         const serializedPacket: string | Buffer =
           this.serializer.serialize(packet);
-        this.mqttClient.publish(
->>>>>>> cdf2aa5b
+
+        this.mqttClient!.publish(
           this.getRequestPattern(pattern),
           serializedPacket,
           this.mergePacketOptions(options),
@@ -282,18 +276,10 @@
     delete packet?.data?.options;
 
     const serializedPacket: string | Buffer = this.serializer.serialize(packet);
-
-    const options = serializedPacket.options;
-    delete serializedPacket.options;
-
     return new Promise<void>((resolve, reject) =>
       this.mqttClient!.publish(
         pattern,
-<<<<<<< HEAD
-        JSON.stringify(serializedPacket),
-=======
         serializedPacket,
->>>>>>> cdf2aa5b
         this.mergePacketOptions(options),
         (err: any) => (err ? reject(err) : resolve()),
       ),
