import {
  CanActivate,
  ExceptionFilter,
  HttpServer,
  INestApplication,
  INestMicroservice,
  NestHybridApplicationOptions,
  NestInterceptor,
  PipeTransform,
  VersioningOptions,
  WebSocketAdapter,
} from '@nestjs/common';
import {
  CorsOptions,
  CorsOptionsDelegate,
} from '@nestjs/common/interfaces/external/cors-options.interface';
import { GlobalPrefixOptions } from '@nestjs/common/interfaces/global-prefix-options.interface';
import { NestApplicationOptions } from '@nestjs/common/interfaces/nest-application-options.interface';
import { Logger } from '@nestjs/common/services/logger.service';
import { loadPackage } from '@nestjs/common/utils/load-package.util';
import {
  addLeadingSlash,
  isFunction,
  isObject,
} from '@nestjs/common/utils/shared.utils';
import { iterate } from 'iterare';
import { platform } from 'os';
import { AbstractHttpAdapter } from './adapters';
import { ApplicationConfig } from './application-config';
import { MESSAGES } from './constants';
import { optionalRequire } from './helpers/optional-require';
import { NestContainer } from './injector/container';
import { MiddlewareContainer } from './middleware/container';
import { MiddlewareModule } from './middleware/middleware-module';
import { NestApplicationContext } from './nest-application-context';
import { Resolver } from './router/interfaces/resolver.interface';
import { RoutesResolver } from './router/routes-resolver';

const { SocketModule } = optionalRequire(
  '@nestjs/websockets/socket-module',
  () => require('@nestjs/websockets/socket-module'),
);
const {
  MicroservicesModule,
} = optionalRequire('@nestjs/microservices/microservices-module', () =>
  require('@nestjs/microservices/microservices-module'),
);

/**
 * @publicApi
 */
export class NestApplication
  extends NestApplicationContext
  implements INestApplication {
  private readonly logger = new Logger(NestApplication.name, {
    timestamp: true,
  });
  private readonly middlewareModule = new MiddlewareModule();
  private readonly middlewareContainer = new MiddlewareContainer(
    this.container,
  );
  private readonly microservicesModule =
    MicroservicesModule && new MicroservicesModule();
  private readonly socketModule = SocketModule && new SocketModule();
  private readonly routesResolver: Resolver;
  private readonly microservices: any[] = [];
  private httpServer: any;
  private isListening = false;

  constructor(
    container: NestContainer,
    private readonly httpAdapter: HttpServer,
    private readonly config: ApplicationConfig,
    private readonly appOptions: NestApplicationOptions = {},
  ) {
    super(container);

    this.selectContextModule();
    this.registerHttpServer();

    this.routesResolver = new RoutesResolver(
      this.container,
      this.config,
      this.injector,
    );
  }

  protected async dispose(): Promise<void> {
    this.socketModule && (await this.socketModule.close());
    this.microservicesModule && (await this.microservicesModule.close());
    this.httpAdapter && (await this.httpAdapter.close());

    await Promise.all(
      iterate(this.microservices).map(async microservice => {
        microservice.setIsTerminated(true);
        await microservice.close();
      }),
    );
  }

  public getHttpAdapter(): AbstractHttpAdapter {
    return this.httpAdapter as AbstractHttpAdapter;
  }

  public registerHttpServer() {
    this.httpServer = this.createServer();
  }

  public getUnderlyingHttpServer<T>(): T {
    return this.httpAdapter.getHttpServer();
  }

  public applyOptions() {
    if (!this.appOptions || !this.appOptions.cors) {
      return undefined;
    }
    const passCustomOptions =
      isObject(this.appOptions.cors) ||
      typeof this.appOptions.cors === 'function';
    if (!passCustomOptions) {
      return this.enableCors();
    }
    return this.enableCors(
      this.appOptions.cors as CorsOptions | CorsOptionsDelegate<any>,
    );
  }

  public createServer<T = any>(): T {
    this.httpAdapter.initHttpServer(this.appOptions);
    return this.httpAdapter.getHttpServer() as T;
  }

  public async registerModules() {
    this.registerWsModule();

    if (this.microservicesModule) {
      this.microservicesModule.register(this.container, this.config);
      this.microservicesModule.setupClients(this.container);
    }
    await this.middlewareModule.register(
      this.middlewareContainer,
      this.container,
      this.config,
      this.injector,
      this.httpAdapter,
    );
  }

  public registerWsModule() {
    if (!this.socketModule) {
      return;
    }
    this.socketModule.register(this.container, this.config, this.httpServer);
  }

  public async init(): Promise<this> {
    this.applyOptions();
    await this.httpAdapter?.init();

    const useBodyParser =
      this.appOptions && this.appOptions.bodyParser !== false;
    useBodyParser && this.registerParserMiddleware();

    await this.registerModules();
    await this.registerRouter();
    await this.callInitHook();
    await this.registerRouterHooks();
    await this.callBootstrapHook();

    this.isInitialized = true;
    this.logger.log(MESSAGES.APPLICATION_READY);
    return this;
  }

  public registerParserMiddleware() {
    this.httpAdapter.registerParserMiddleware();
  }

  public async registerRouter() {
    await this.registerMiddleware(this.httpAdapter);

    const prefix = this.config.getGlobalPrefix();
    const basePath = addLeadingSlash(prefix);
    this.routesResolver.resolve(this.httpAdapter, basePath);
  }

  public async registerRouterHooks() {
    this.routesResolver.registerNotFoundHandler();
    this.routesResolver.registerExceptionHandler();
  }

  public connectMicroservice<T extends object>(
    microserviceOptions: T,
    hybridAppOptions: NestHybridApplicationOptions = {},
  ): INestMicroservice {
    const { NestMicroservice } = loadPackage(
      '@nestjs/microservices',
      'NestFactory',
      () => require('@nestjs/microservices'),
    );
    const { inheritAppConfig } = hybridAppOptions;
    const applicationConfig = inheritAppConfig
      ? this.config
      : new ApplicationConfig();

    const instance = new NestMicroservice(
      this.container,
      microserviceOptions,
      applicationConfig,
    );
    instance.registerListeners();
    instance.setIsInitialized(true);
    instance.setIsInitHookCalled(true);

    this.microservices.push(instance);
    return instance;
  }

  public getMicroservices(): INestMicroservice[] {
    return this.microservices;
  }

  public getHttpServer() {
    return this.httpServer;
  }

  public async startAllMicroservices(): Promise<this> {
    await Promise.all(this.microservices.map(msvc => msvc.listen()));
    return this;
  }

  public startAllMicroservicesAsync(): Promise<this> {
    this.logger.warn(
      'DEPRECATED! "startAllMicroservicesAsync" method is deprecated and will be removed in the next major release. Please, use "startAllMicroservices" instead.',
    );
    return this.startAllMicroservices();
  }

  public use(...args: [any, any?]): this {
    this.httpAdapter.use(...args);
    return this;
  }

  public enableCors(options?: CorsOptions | CorsOptionsDelegate<any>): void {
    this.httpAdapter.enableCors(options);
  }

<<<<<<< HEAD
  public async listen(port: number | string): Promise<any>;
  public async listen(port: number | string, hostname: string): Promise<any>;
=======
  public enableVersioning(options: VersioningOptions): this {
    this.config.enableVersioning(options);
    return this;
  }

  public async listen(
    port: number | string,
    callback?: () => void,
  ): Promise<any>;
  public async listen(
    port: number | string,
    hostname: string,
    callback?: () => void,
  ): Promise<any>;
>>>>>>> 070b81d8
  public async listen(port: number | string, ...args: any[]): Promise<any> {
    !this.isInitialized && (await this.init());

    return new Promise((resolve, reject) => {
      const errorHandler = (e: any) => {
        this.logger.error(e?.toString?.());
        reject(e);
      };
      this.httpServer.once('error', errorHandler);

      const isCallbackInOriginalArgs = isFunction(args[args.length - 1]);
      const listenFnArgs = isCallbackInOriginalArgs
        ? args.slice(0, args.length - 1)
        : args;

      this.httpAdapter.listen(
        port,
        ...listenFnArgs,
        (...originalCallbackArgs: unknown[]) => {
          if (this.appOptions?.autoFlushLogs) {
            this.flushLogs();
          }
          const address = this.httpServer.address();
          if (address) {
            this.httpServer.removeListener('error', errorHandler);
            this.isListening = true;
            resolve(this.httpServer);
          }
          if (isCallbackInOriginalArgs) {
            args[args.length - 1](...originalCallbackArgs);
          }
        },
      );
    });
  }

  public listenAsync(port: number | string, ...args: any[]): Promise<any> {
    this.logger.warn(
      'DEPRECATED! "listenAsync" method is deprecated and will be removed in the next major release. Please, use "listen" instead.',
    );
    return this.listen(port, ...(args as [any]));
  }

  public async getUrl(): Promise<string> {
    return new Promise((resolve, reject) => {
      if (!this.isListening) {
        this.logger.error(MESSAGES.CALL_LISTEN_FIRST);
        reject(MESSAGES.CALL_LISTEN_FIRST);
      }
      const address = this.httpServer.address();
      resolve(this.formatAddress(address));
    });
  }

  private formatAddress(address: any): string {
    if (typeof address === 'string') {
      if (platform() === 'win32') {
        return address;
      }
      const basePath = encodeURIComponent(address);
      return `${this.getProtocol()}+unix://${basePath}`;
    }
    let host = this.host();
    if (address && address.family === 'IPv6') {
      if (host === '::') {
        host = '[::1]';
      } else {
        host = `[${host}]`;
      }
    } else if (host === '0.0.0.0') {
      host = '127.0.0.1';
    }

    return `${this.getProtocol()}://${host}:${address.port}`;
  }

  public setGlobalPrefix(prefix: string, options?: GlobalPrefixOptions): this {
    this.config.setGlobalPrefix(prefix);
    if (options) {
      this.config.setGlobalPrefixOptions(options);
    }
    return this;
  }

  public useWebSocketAdapter(adapter: WebSocketAdapter): this {
    this.config.setIoAdapter(adapter);
    return this;
  }

  public useGlobalFilters(...filters: ExceptionFilter[]): this {
    this.config.useGlobalFilters(...filters);
    return this;
  }

  public useGlobalPipes(...pipes: PipeTransform<any>[]): this {
    this.config.useGlobalPipes(...pipes);
    return this;
  }

  public useGlobalInterceptors(...interceptors: NestInterceptor[]): this {
    this.config.useGlobalInterceptors(...interceptors);
    return this;
  }

  public useGlobalGuards(...guards: CanActivate[]): this {
    this.config.useGlobalGuards(...guards);
    return this;
  }

  public useStaticAssets(options: any): this;
  public useStaticAssets(path: string, options?: any): this;
  public useStaticAssets(pathOrOptions: any, options?: any): this {
    this.httpAdapter.useStaticAssets &&
      this.httpAdapter.useStaticAssets(pathOrOptions, options);
    return this;
  }

  public setBaseViewsDir(path: string | string[]): this {
    this.httpAdapter.setBaseViewsDir && this.httpAdapter.setBaseViewsDir(path);
    return this;
  }

  public setViewEngine(engineOrOptions: any): this {
    this.httpAdapter.setViewEngine &&
      this.httpAdapter.setViewEngine(engineOrOptions);
    return this;
  }
  private host(): string | undefined {
    const address = this.httpServer.address();
    if (typeof address === 'string') {
      return undefined;
    }
    return address && address.address;
  }

  private getProtocol(): 'http' | 'https' {
    return this.appOptions && this.appOptions.httpsOptions ? 'https' : 'http';
  }

  private async registerMiddleware(instance: any) {
    await this.middlewareModule.registerMiddleware(
      this.middlewareContainer,
      instance,
    );
  }
}<|MERGE_RESOLUTION|>--- conflicted
+++ resolved
@@ -8,11 +8,11 @@
   NestInterceptor,
   PipeTransform,
   VersioningOptions,
-  WebSocketAdapter,
+  WebSocketAdapter
 } from '@nestjs/common';
 import {
   CorsOptions,
-  CorsOptionsDelegate,
+  CorsOptionsDelegate
 } from '@nestjs/common/interfaces/external/cors-options.interface';
 import { GlobalPrefixOptions } from '@nestjs/common/interfaces/global-prefix-options.interface';
 import { NestApplicationOptions } from '@nestjs/common/interfaces/nest-application-options.interface';
@@ -21,7 +21,7 @@
 import {
   addLeadingSlash,
   isFunction,
-  isObject,
+  isObject
 } from '@nestjs/common/utils/shared.utils';
 import { iterate } from 'iterare';
 import { platform } from 'os';
@@ -245,25 +245,13 @@
     this.httpAdapter.enableCors(options);
   }
 
-<<<<<<< HEAD
+  public enableVersioning(options: VersioningOptions): this {
+    this.config.enableVersioning(options);
+    return this;
+  }
+
   public async listen(port: number | string): Promise<any>;
   public async listen(port: number | string, hostname: string): Promise<any>;
-=======
-  public enableVersioning(options: VersioningOptions): this {
-    this.config.enableVersioning(options);
-    return this;
-  }
-
-  public async listen(
-    port: number | string,
-    callback?: () => void,
-  ): Promise<any>;
-  public async listen(
-    port: number | string,
-    hostname: string,
-    callback?: () => void,
-  ): Promise<any>;
->>>>>>> 070b81d8
   public async listen(port: number | string, ...args: any[]): Promise<any> {
     !this.isInitialized && (await this.init());
 
