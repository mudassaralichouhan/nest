import {
  InjectionToken,
  Logger,
  LoggerService,
  OptionalFactoryDependency,
} from '@nestjs/common';
import {
  OPTIONAL_DEPS_METADATA,
  OPTIONAL_PROPERTY_DEPS_METADATA,
  PARAMTYPES_METADATA,
  PROPERTY_DEPS_METADATA,
  SELF_DECLARED_DEPS_METADATA,
} from '@nestjs/common/constants';
import {
  Controller,
  ForwardReference,
  Injectable,
  Type,
} from '@nestjs/common/interfaces';
import { clc } from '@nestjs/common/utils/cli-colors.util';
import {
  isFunction,
  isNil,
  isObject,
  isString,
  isSymbol,
  isUndefined,
} from '@nestjs/common/utils/shared.utils';
import { iterate } from 'iterare';
import { performance } from 'perf_hooks';
import { CircularDependencyException } from '../errors/exceptions';
import { RuntimeException } from '../errors/exceptions/runtime.exception';
import { UndefinedDependencyException } from '../errors/exceptions/undefined-dependency.exception';
import { UnknownDependenciesException } from '../errors/exceptions/unknown-dependencies.exception';
import { STATIC_CONTEXT } from './constants';
import { INQUIRER } from './inquirer';
import {
  ContextId,
  InstancePerContext,
  InstanceWrapper,
  PropertyMetadata,
} from './instance-wrapper';
import { Module } from './module';
import { SettlementSignal } from './settlement-signal';

/**
 * The type of an injectable dependency
 */
export type InjectorDependency = InjectionToken;

/**
 * The property-based dependency
 */
export interface PropertyDependency {
  key: symbol | string;
  name: InjectorDependency;
  isOptional?: boolean;
  instance?: any;
}

/**
 * Context of a dependency which gets injected by
 * the injector
 */
export interface InjectorDependencyContext {
  /**
   * The name of the property key (property-based injection)
   */
  key?: string | symbol;
  /**
   * The function itself, the name of the function, or injection token.
   */
  name?: Function | string | symbol;
  /**
   * The index of the dependency which gets injected
   * from the dependencies array
   */
  index?: number;
  /**
   * The dependency array which gets injected
   */
  dependencies?: InjectorDependency[];
}

export class Injector {
  private logger: LoggerService = new Logger('InjectorLogger');

  constructor(private readonly options?: { preview: boolean }) {}

  public loadPrototype<T>(
    { token }: InstanceWrapper<T>,
    collection: Map<InjectionToken, InstanceWrapper<T>>,
    contextId = STATIC_CONTEXT,
  ) {
    if (!collection) {
      return;
    }
    const target = collection.get(token)!;
    const instance = target.createPrototype(contextId);
    if (instance) {
      const wrapper = new InstanceWrapper({
        ...target,
        instance,
      });
      collection.set(token, wrapper);
    }
  }

  public async loadInstance<T>(
    wrapper: InstanceWrapper<T>,
    collection: Map<InjectionToken, InstanceWrapper>,
    moduleRef: Module,
    contextId = STATIC_CONTEXT,
    inquirer?: InstanceWrapper,
  ) {
    const inquirerId = this.getInquirerId(inquirer);
    const instanceHost = wrapper.getInstanceByContextId(
      this.getContextId(contextId, wrapper),
      inquirerId,
    );

    if (instanceHost.isPending) {
      const settlementSignal = wrapper.settlementSignal;
      if (inquirer && settlementSignal?.isCycle(inquirer.id)) {
        throw new CircularDependencyException(`"${wrapper.name}"`);
      }

      return instanceHost.donePromise!.then((err?: unknown) => {
        if (err) {
          throw err;
        }
      });
    }

    const settlementSignal = this.applySettlementSignal(instanceHost, wrapper);
    const token = wrapper.token || wrapper.name;

    const { inject } = wrapper;
    const targetWrapper = collection.get(token);
    if (isUndefined(targetWrapper)) {
      throw new RuntimeException();
    }
    if (instanceHost.isResolved) {
      return settlementSignal.complete();
    }
    try {
      const t0 = this.getNowTimestamp();
      const callback = async (instances: unknown[]) => {
        const properties = await this.resolveProperties(
          wrapper,
          moduleRef,
          inject as InjectionToken[],
          contextId,
          wrapper,
          inquirer,
        );
        const instance = await this.instantiateClass(
          instances,
          wrapper,
          targetWrapper,
          contextId,
          inquirer,
        );
        this.applyProperties(instance, properties);
        wrapper.initTime = this.getNowTimestamp() - t0;
        settlementSignal.complete();
      };
      await this.resolveConstructorParams<T>(
        wrapper,
        moduleRef,
        inject as InjectionToken[],
        callback,
        contextId,
        wrapper,
        inquirer,
      );
    } catch (err) {
      wrapper.removeInstanceByContextId(
        this.getContextId(contextId, wrapper),
        inquirerId,
      );

      settlementSignal.error(err);
      throw err;
    }
  }

  public async loadMiddleware(
    wrapper: InstanceWrapper,
    collection: Map<InjectionToken, InstanceWrapper>,
    moduleRef: Module,
    contextId = STATIC_CONTEXT,
    inquirer?: InstanceWrapper,
  ) {
    const { metatype, token } = wrapper;
    const targetWrapper = collection.get(token)!;
    if (!isUndefined(targetWrapper.instance)) {
      return;
    }
    targetWrapper.instance = Object.create(metatype!.prototype);
    await this.loadInstance(
      wrapper,
      collection,
      moduleRef,
      contextId,
      inquirer || wrapper,
    );
  }

  public async loadController(
    wrapper: InstanceWrapper<Controller>,
    moduleRef: Module,
    contextId = STATIC_CONTEXT,
  ) {
    const controllers = moduleRef.controllers;
    await this.loadInstance<Controller>(
      wrapper,
      controllers,
      moduleRef,
      contextId,
      wrapper,
    );
    await this.loadEnhancersPerContext(wrapper, contextId, wrapper);
  }

  public async loadInjectable<T = any>(
    wrapper: InstanceWrapper<T>,
    moduleRef: Module,
    contextId = STATIC_CONTEXT,
    inquirer?: InstanceWrapper,
  ) {
    const injectables = moduleRef.injectables;
    await this.loadInstance<T>(
      wrapper,
      injectables,
      moduleRef,
      contextId,
      inquirer,
    );
  }

  public async loadProvider(
    wrapper: InstanceWrapper<Injectable>,
    moduleRef: Module,
    contextId = STATIC_CONTEXT,
    inquirer?: InstanceWrapper,
  ) {
    const providers = moduleRef.providers;
    await this.loadInstance<Injectable>(
      wrapper,
      providers,
      moduleRef,
      contextId,
      inquirer,
    );
    await this.loadEnhancersPerContext(wrapper, contextId, wrapper);
  }

  public applySettlementSignal<T>(
    instancePerContext: InstancePerContext<T>,
    host: InstanceWrapper<T>,
  ) {
    const settlementSignal = new SettlementSignal();
    instancePerContext.donePromise = settlementSignal.asPromise();
    instancePerContext.isPending = true;
    host.settlementSignal = settlementSignal;

    return settlementSignal;
  }

  public async resolveConstructorParams<T>(
    wrapper: InstanceWrapper<T>,
    moduleRef: Module,
    inject: InjectorDependency[] | undefined,
    callback: (args: unknown[]) => void | Promise<void>,
    contextId = STATIC_CONTEXT,
    inquirer?: InstanceWrapper,
    parentInquirer?: InstanceWrapper,
  ) {
    let inquirerId = this.getInquirerId(inquirer);
    const metadata = wrapper.getCtorMetadata();

    if (metadata && contextId !== STATIC_CONTEXT) {
      const deps = await this.loadCtorMetadata(
        metadata,
        contextId,
        inquirer,
        parentInquirer,
      );
      return callback(deps);
    }

    const isFactoryProvider = !isNil(inject);
    const [dependencies, optionalDependenciesIds] = isFactoryProvider
      ? this.getFactoryProviderDependencies(wrapper)
      : this.getClassDependencies(wrapper);

    let isResolved = true;
    const resolveParam = async (param: unknown, index: number) => {
      try {
        if (this.isInquirer(param, parentInquirer)) {
          return parentInquirer && parentInquirer.instance;
        }
        if (inquirer?.isTransient && parentInquirer) {
          inquirer = parentInquirer;
          inquirerId = this.getInquirerId(parentInquirer);
        }
        const paramWrapper = await this.resolveSingleParam<T>(
          wrapper,
          param as Type | string | symbol,
          { index, dependencies },
          moduleRef,
          contextId,
          inquirer,
          index,
        );
        const instanceHost = paramWrapper.getInstanceByContextId(
          this.getContextId(contextId, paramWrapper),
          inquirerId,
        );
        if (!instanceHost.isResolved && !paramWrapper.forwardRef) {
          isResolved = false;
        }
        return instanceHost?.instance;
      } catch (err) {
        const isOptional = optionalDependenciesIds.includes(index);
        if (!isOptional) {
          throw err;
        }
        return undefined;
      }
    };
    const instances = await Promise.all(dependencies.map(resolveParam));
    isResolved && (await callback(instances));
  }

  public getClassDependencies<T>(
    wrapper: InstanceWrapper<T>,
  ): [InjectorDependency[], number[]] {
    const ctorRef = wrapper.metatype as Type<any>;
    return [
      this.reflectConstructorParams(ctorRef),
      this.reflectOptionalParams(ctorRef),
    ];
  }

  public getFactoryProviderDependencies<T>(
    wrapper: InstanceWrapper<T>,
  ): [InjectorDependency[], number[]] {
<<<<<<< HEAD
    const optionalDependenciesIds = [];

    /**
     * Same as the internal utility function `isOptionalFactoryDependency` from `@nestjs/common`.
     * We are duplicating it here because that one is not supposed to be exported.
     */
    function isOptionalFactoryDependency(
      value: InjectionToken | OptionalFactoryDependency,
    ): value is OptionalFactoryDependency {
      return (
        !isUndefined((value as OptionalFactoryDependency).token) &&
        !isUndefined((value as OptionalFactoryDependency).optional) &&
        !(value as any).prototype
      );
    }
=======
    const optionalDependenciesIds: number[] = [];
    const isOptionalFactoryDep = (
      item: InjectionToken | OptionalFactoryDependency,
    ): item is OptionalFactoryDependency =>
      !isUndefined((item as OptionalFactoryDependency).token) &&
      !isUndefined((item as OptionalFactoryDependency).optional);
>>>>>>> 0ca42ba5

    const mapFactoryProviderInjectArray = (
      item: InjectionToken | OptionalFactoryDependency,
      index: number,
    ): InjectionToken => {
      if (typeof item !== 'object') {
        return item;
      }
      if (isOptionalFactoryDependency(item)) {
        if (item.optional) {
          optionalDependenciesIds.push(index);
        }
        return item?.token;
      }
      return item;
    };
    return [
      wrapper.inject?.map?.(mapFactoryProviderInjectArray) as any[],
      optionalDependenciesIds,
    ];
  }

  public reflectConstructorParams<T>(type: Type<T>): any[] {
    const paramtypes = [
      ...(Reflect.getMetadata(PARAMTYPES_METADATA, type) || []),
    ];
    const selfParams = this.reflectSelfParams<T>(type);

    selfParams.forEach(({ index, param }) => (paramtypes[index] = param));
    return paramtypes;
  }

  public reflectOptionalParams<T>(type: Type<T>): any[] {
    return Reflect.getMetadata(OPTIONAL_DEPS_METADATA, type) || [];
  }

  public reflectSelfParams<T>(type: Type<T>): any[] {
    return Reflect.getMetadata(SELF_DECLARED_DEPS_METADATA, type) || [];
  }

  public async resolveSingleParam<T>(
    wrapper: InstanceWrapper<T>,
    param: Type<any> | string | symbol,
    dependencyContext: InjectorDependencyContext,
    moduleRef: Module,
    contextId = STATIC_CONTEXT,
    inquirer?: InstanceWrapper,
    keyOrIndex?: symbol | string | number,
  ) {
    if (isUndefined(param)) {
      this.logger.log(
        'Nest encountered an undefined dependency. This may be due to a circular import or a missing dependency declaration.',
      );
      throw new UndefinedDependencyException(
        wrapper.name,
        dependencyContext,
        moduleRef,
      );
    }
    const token = this.resolveParamToken(wrapper, param);
    return this.resolveComponentInstance<T>(
      moduleRef,
      token,
      dependencyContext,
      wrapper,
      contextId,
      inquirer,
      keyOrIndex,
    );
  }

  public resolveParamToken<T>(
    wrapper: InstanceWrapper<T>,
    param: Type<any> | string | symbol | ForwardReference,
  ) {
    if (typeof param === 'object' && 'forwardRef' in param) {
      wrapper.forwardRef = true;
      return param.forwardRef();
    }
    return param;
  }

  public async resolveComponentInstance<T>(
    moduleRef: Module,
    token: InjectionToken,
    dependencyContext: InjectorDependencyContext,
    wrapper: InstanceWrapper<T>,
    contextId = STATIC_CONTEXT,
    inquirer?: InstanceWrapper,
    keyOrIndex?: symbol | string | number,
  ): Promise<InstanceWrapper> {
    this.printResolvingDependenciesLog(token, inquirer);
    this.printLookingForProviderLog(token, moduleRef);
    const providers = moduleRef.providers;
    const instanceWrapper = await this.lookupComponent(
      providers,
      moduleRef,
      { ...dependencyContext, name: token },
      wrapper,
      contextId,
      inquirer,
      keyOrIndex,
    );

    return this.resolveComponentHost(
      moduleRef,
      instanceWrapper,
      contextId,
      inquirer,
    );
  }

  public async resolveComponentHost<T>(
    moduleRef: Module,
    instanceWrapper: InstanceWrapper<T | Promise<T>>,
    contextId = STATIC_CONTEXT,
    inquirer?: InstanceWrapper,
  ): Promise<InstanceWrapper> {
    const inquirerId = this.getInquirerId(inquirer);
    const instanceHost = instanceWrapper.getInstanceByContextId(
      this.getContextId(contextId, instanceWrapper),
      inquirerId,
    );
    if (!instanceHost.isResolved && !instanceWrapper.forwardRef) {
      inquirer?.settlementSignal?.insertRef(instanceWrapper.id);

      await this.loadProvider(
        instanceWrapper,
        instanceWrapper.host ?? moduleRef,
        contextId,
        inquirer,
      );
    } else if (
      !instanceHost.isResolved &&
      instanceWrapper.forwardRef &&
      (contextId !== STATIC_CONTEXT || !!inquirerId)
    ) {
      /**
       * When circular dependency has been detected between
       * either request/transient providers, we have to asynchronously
       * resolve instance host for a specific contextId or inquirer, to ensure
       * that eventual lazily created instance will be merged with the prototype
       * instantiated beforehand.
       */
      instanceHost.donePromise &&
        void instanceHost.donePromise.then(() =>
          this.loadProvider(instanceWrapper, moduleRef, contextId, inquirer),
        );
    }
    if (instanceWrapper.async) {
      const host = instanceWrapper.getInstanceByContextId(
        this.getContextId(contextId, instanceWrapper),
        inquirerId,
      );
      host.instance = await host.instance;
      instanceWrapper.setInstanceByContextId(contextId, host, inquirerId);
    }
    return instanceWrapper;
  }

  public async lookupComponent<T = any>(
    providers: Map<Function | string | symbol, InstanceWrapper>,
    moduleRef: Module,
    dependencyContext: InjectorDependencyContext,
    wrapper: InstanceWrapper<T>,
    contextId = STATIC_CONTEXT,
    inquirer?: InstanceWrapper,
    keyOrIndex?: symbol | string | number,
  ): Promise<InstanceWrapper<T>> {
    const token = wrapper.token || wrapper.name;
    const { name } = dependencyContext;
    if (wrapper && token === name) {
      throw new UnknownDependenciesException(
        wrapper.name,
        dependencyContext,
        moduleRef,
        { id: wrapper.id },
      );
    }
    if (name && providers.has(name)) {
      const instanceWrapper = providers.get(name)!;
      this.printFoundInModuleLog(name, moduleRef);
      this.addDependencyMetadata(keyOrIndex!, wrapper, instanceWrapper);
      return instanceWrapper;
    }
    return this.lookupComponentInParentModules(
      dependencyContext,
      moduleRef,
      wrapper,
      contextId,
      inquirer,
      keyOrIndex,
    );
  }

  public async lookupComponentInParentModules<T = any>(
    dependencyContext: InjectorDependencyContext,
    moduleRef: Module,
    wrapper: InstanceWrapper<T>,
    contextId = STATIC_CONTEXT,
    inquirer?: InstanceWrapper,
    keyOrIndex?: symbol | string | number,
  ) {
    const instanceWrapper = await this.lookupComponentInImports(
      moduleRef,
      dependencyContext.name!,
      wrapper,
      [],
      contextId,
      inquirer,
      keyOrIndex,
    );
    if (isNil(instanceWrapper)) {
      throw new UnknownDependenciesException(
        wrapper.name,
        dependencyContext,
        moduleRef,
        { id: wrapper.id },
      );
    }
    return instanceWrapper;
  }

  public async lookupComponentInImports(
    moduleRef: Module,
    name: InjectionToken,
    wrapper: InstanceWrapper,
    moduleRegistry: any[] = [],
    contextId = STATIC_CONTEXT,
    inquirer?: InstanceWrapper,
    keyOrIndex?: symbol | string | number,
    isTraversing?: boolean,
  ): Promise<any> {
    let instanceWrapperRef: InstanceWrapper | null = null;
    const imports = moduleRef.imports || new Set<Module>();
    const identity = (item: any) => item;

    let children = [...imports.values()].filter(identity);
    if (isTraversing) {
      const contextModuleExports = moduleRef.exports;
      children = children.filter(child =>
        contextModuleExports.has(child.metatype),
      );
    }
    for (const relatedModule of children) {
      if (moduleRegistry.includes(relatedModule.id)) {
        continue;
      }
      this.printLookingForProviderLog(name, relatedModule);
      moduleRegistry.push(relatedModule.id);

      const { providers, exports } = relatedModule;
      if (!exports.has(name) || !providers.has(name)) {
        const instanceRef = await this.lookupComponentInImports(
          relatedModule,
          name,
          wrapper,
          moduleRegistry,
          contextId,
          inquirer,
          keyOrIndex,
          true,
        );
        if (instanceRef) {
          this.addDependencyMetadata(keyOrIndex!, wrapper, instanceRef);
          return instanceRef;
        }
        continue;
      }
      this.printFoundInModuleLog(name, relatedModule);
      instanceWrapperRef = providers.get(name)!;
      this.addDependencyMetadata(keyOrIndex!, wrapper, instanceWrapperRef);

      const inquirerId = this.getInquirerId(inquirer);
      const instanceHost = instanceWrapperRef.getInstanceByContextId(
        this.getContextId(contextId, instanceWrapperRef),
        inquirerId,
      );
      if (!instanceHost.isResolved && !instanceWrapperRef.forwardRef) {
        wrapper.settlementSignal?.insertRef(instanceWrapperRef.id);

        await this.loadProvider(
          instanceWrapperRef,
          relatedModule,
          contextId,
          wrapper,
        );
        break;
      }
    }
    return instanceWrapperRef;
  }

  public async resolveProperties<T>(
    wrapper: InstanceWrapper<T>,
    moduleRef: Module,
    inject?: InjectorDependency[],
    contextId = STATIC_CONTEXT,
    inquirer?: InstanceWrapper,
    parentInquirer?: InstanceWrapper,
  ): Promise<PropertyDependency[]> {
    if (!isNil(inject)) {
      return [];
    }
    const metadata = wrapper.getPropertiesMetadata();
    if (metadata && contextId !== STATIC_CONTEXT) {
      return this.loadPropertiesMetadata(metadata, contextId, inquirer);
    }
    const properties = this.reflectProperties(wrapper.metatype as Type<any>);
    const instances = await Promise.all(
      properties.map(async (item: PropertyDependency) => {
        try {
          const dependencyContext = {
            key: item.key,
            name: item.name as Function | string | symbol,
          };
          if (this.isInquirer(item.name, parentInquirer)) {
            return parentInquirer && parentInquirer.instance;
          }
          const paramWrapper = await this.resolveSingleParam<T>(
            wrapper,
            item.name as string,
            dependencyContext,
            moduleRef,
            contextId,
            inquirer,
            item.key,
          );
          if (!paramWrapper) {
            return undefined;
          }
          const inquirerId = this.getInquirerId(inquirer);
          const instanceHost = paramWrapper.getInstanceByContextId(
            this.getContextId(contextId, paramWrapper),
            inquirerId,
          );
          return instanceHost.instance;
        } catch (err) {
          if (!item.isOptional) {
            throw err;
          }
          return undefined;
        }
      }),
    );
    return properties.map((item: PropertyDependency, index: number) => ({
      ...item,
      instance: instances[index],
    }));
  }

  public reflectProperties<T>(type: Type<T>): PropertyDependency[] {
    const properties = Reflect.getMetadata(PROPERTY_DEPS_METADATA, type) || [];
    const optionalKeys: string[] =
      Reflect.getMetadata(OPTIONAL_PROPERTY_DEPS_METADATA, type) || [];

    return properties.map((item: any) => ({
      ...item,
      name: item.type,
      isOptional: optionalKeys.includes(item.key),
    }));
  }

  public applyProperties<T = any>(
    instance: T,
    properties: PropertyDependency[],
  ): void {
    if (!isObject(instance)) {
      return undefined;
    }
    iterate(properties)
      .filter(item => !isNil(item.instance))
      .forEach(item => (instance[item.key] = item.instance));
  }

  public async instantiateClass<T = any>(
    instances: any[],
    wrapper: InstanceWrapper,
    targetMetatype: InstanceWrapper,
    contextId = STATIC_CONTEXT,
    inquirer?: InstanceWrapper,
  ): Promise<T> {
    const { metatype, inject } = wrapper;
    const inquirerId = this.getInquirerId(inquirer);
    const instanceHost = targetMetatype.getInstanceByContextId(
      this.getContextId(contextId, targetMetatype),
      inquirerId,
    );
    const isInContext =
      wrapper.isStatic(contextId, inquirer) ||
      wrapper.isInRequestScope(contextId, inquirer) ||
      wrapper.isLazyTransient(contextId, inquirer) ||
      wrapper.isExplicitlyRequested(contextId, inquirer);

    if (this.options?.preview && !wrapper.host?.initOnPreview) {
      instanceHost.isResolved = true;
      return instanceHost.instance;
    }

    if (isNil(inject) && isInContext) {
      instanceHost.instance = wrapper.forwardRef
        ? Object.assign(
            instanceHost.instance,
            new (metatype as Type<any>)(...instances),
          )
        : new (metatype as Type<any>)(...instances);
    } else if (isInContext) {
      const factoryReturnValue = (targetMetatype.metatype as any as Function)(
        ...instances,
      );
      instanceHost.instance = await factoryReturnValue;
    }
    instanceHost.isResolved = true;
    return instanceHost.instance;
  }

  public async loadPerContext<T = any>(
    instance: T,
    moduleRef: Module,
    collection: Map<InjectionToken, InstanceWrapper>,
    ctx: ContextId,
    wrapper?: InstanceWrapper,
  ): Promise<T> {
    if (!wrapper) {
      const injectionToken = (instance as any).constructor!;
      wrapper = collection.get(injectionToken);
    }
    await this.loadInstance(wrapper!, collection, moduleRef, ctx, wrapper);
    await this.loadEnhancersPerContext(wrapper!, ctx, wrapper);

    const host = wrapper!.getInstanceByContextId(
      this.getContextId(ctx, wrapper!),
      wrapper!.id,
    );
    return host && (host.instance as T);
  }

  public async loadEnhancersPerContext(
    wrapper: InstanceWrapper,
    ctx: ContextId,
    inquirer?: InstanceWrapper,
  ) {
    const enhancers = wrapper.getEnhancersMetadata() || [];
    const loadEnhancer = (item: InstanceWrapper) => {
      const hostModule = item.host!;
      return this.loadInstance(
        item,
        hostModule.injectables,
        hostModule,
        ctx,
        inquirer,
      );
    };
    await Promise.all(enhancers.map(loadEnhancer));
  }

  public async loadCtorMetadata(
    metadata: InstanceWrapper<any>[],
    contextId: ContextId,
    inquirer?: InstanceWrapper,
    parentInquirer?: InstanceWrapper,
  ): Promise<any[]> {
    const hosts: Array<InstanceWrapper<any> | undefined> = await Promise.all(
      metadata.map(async item =>
        this.resolveScopedComponentHost(
          item,
          contextId,
          inquirer,
          parentInquirer,
        ),
      ),
    );
    const inquirerId = this.getInquirerId(inquirer);
    return hosts.map(
      item =>
        item?.getInstanceByContextId(
          this.getContextId(contextId, item),
          inquirerId,
        ).instance,
    );
  }

  public async loadPropertiesMetadata(
    metadata: PropertyMetadata[],
    contextId: ContextId,
    inquirer?: InstanceWrapper,
  ): Promise<PropertyDependency[]> {
    const dependenciesHosts = await Promise.all(
      metadata.map(async ({ wrapper: item, key }) => ({
        key,
        host: await this.resolveComponentHost(
          item.host!,
          item,
          contextId,
          inquirer,
        ),
      })),
    );
    const inquirerId = this.getInquirerId(inquirer);
    return dependenciesHosts.map(({ key, host }) => ({
      key,
      name: key,
      instance: host.getInstanceByContextId(
        this.getContextId(contextId, host),
        inquirerId,
      ).instance,
    }));
  }

  private getInquirerId(
    inquirer: InstanceWrapper | undefined,
  ): string | undefined {
    return inquirer ? inquirer.id : undefined;
  }

  private resolveScopedComponentHost(
    item: InstanceWrapper,
    contextId: ContextId,
    inquirer?: InstanceWrapper,
    parentInquirer?: InstanceWrapper,
  ) {
    return this.isInquirerRequest(item, parentInquirer)
      ? parentInquirer
      : this.resolveComponentHost(item.host!, item, contextId, inquirer);
  }

  private isInquirerRequest(
    item: InstanceWrapper,
    parentInquirer: InstanceWrapper | undefined,
  ) {
    return item.isTransient && item.name === INQUIRER && parentInquirer;
  }

  private isInquirer(
    param: unknown,
    parentInquirer: InstanceWrapper | undefined,
  ) {
    return param === INQUIRER && parentInquirer;
  }

  protected addDependencyMetadata(
    keyOrIndex: symbol | string | number,
    hostWrapper: InstanceWrapper,
    instanceWrapper: InstanceWrapper,
  ) {
    if (isSymbol(keyOrIndex) || isString(keyOrIndex)) {
      hostWrapper.addPropertiesMetadata(keyOrIndex, instanceWrapper);
    } else {
      hostWrapper.addCtorMetadata(keyOrIndex, instanceWrapper);
    }
  }

  private getTokenName(token: InjectionToken): string {
    return isFunction(token) ? (token as Function).name : token.toString();
  }

  private printResolvingDependenciesLog(
    token: InjectionToken,
    inquirer?: InstanceWrapper,
  ): void {
    if (!this.isDebugMode()) {
      return;
    }
    const tokenName = this.getTokenName(token);
    const dependentName =
      (inquirer?.name && inquirer.name.toString?.()) ?? 'unknown';
    const isAlias = dependentName === tokenName;

    const messageToPrint = `Resolving dependency ${clc.cyanBright(
      tokenName,
    )}${clc.green(' in the ')}${clc.yellow(dependentName)}${clc.green(
      ` provider ${isAlias ? '(alias)' : ''}`,
    )}`;

    this.logger.log(messageToPrint);
  }

  private printLookingForProviderLog(
    token: InjectionToken,
    moduleRef: Module,
  ): void {
    if (!this.isDebugMode()) {
      return;
    }
    const tokenName = this.getTokenName(token);
    const moduleRefName = moduleRef?.metatype?.name ?? 'unknown';
    this.logger.log(
      `Looking for ${clc.cyanBright(tokenName)}${clc.green(
        ' in ',
      )}${clc.magentaBright(moduleRefName)}`,
    );
  }

  private printFoundInModuleLog(
    token: InjectionToken,
    moduleRef: Module,
  ): void {
    if (!this.isDebugMode()) {
      return;
    }
    const tokenName = this.getTokenName(token);
    const moduleRefName = moduleRef?.metatype?.name ?? 'unknown';
    this.logger.log(
      `Found ${clc.cyanBright(tokenName)}${clc.green(
        ' in ',
      )}${clc.magentaBright(moduleRefName)}`,
    );
  }

  private isDebugMode(): boolean {
    return !!process.env.NEST_DEBUG;
  }

  private getContextId(
    contextId: ContextId,
    instanceWrapper: InstanceWrapper,
  ): ContextId {
    return contextId.getParent
      ? contextId.getParent({
          token: instanceWrapper.token,
          isTreeDurable: instanceWrapper.isDependencyTreeDurable(),
        })
      : contextId;
  }

  private getNowTimestamp() {
    return performance.now();
  }
}<|MERGE_RESOLUTION|>--- conflicted
+++ resolved
@@ -347,8 +347,7 @@
   public getFactoryProviderDependencies<T>(
     wrapper: InstanceWrapper<T>,
   ): [InjectorDependency[], number[]] {
-<<<<<<< HEAD
-    const optionalDependenciesIds = [];
+    const optionalDependenciesIds: number[] = [];
 
     /**
      * Same as the internal utility function `isOptionalFactoryDependency` from `@nestjs/common`.
@@ -363,14 +362,6 @@
         !(value as any).prototype
       );
     }
-=======
-    const optionalDependenciesIds: number[] = [];
-    const isOptionalFactoryDep = (
-      item: InjectionToken | OptionalFactoryDependency,
-    ): item is OptionalFactoryDependency =>
-      !isUndefined((item as OptionalFactoryDependency).token) &&
-      !isUndefined((item as OptionalFactoryDependency).optional);
->>>>>>> 0ca42ba5
 
     const mapFactoryProviderInjectArray = (
       item: InjectionToken | OptionalFactoryDependency,
