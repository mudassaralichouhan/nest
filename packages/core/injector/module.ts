--- conflicted
+++ resolved
@@ -46,16 +46,11 @@
   private readonly _relatedModules = new Set<Module>();
   private readonly _providers = new Map<any, InstanceWrapper<Injectable>>();
   private readonly _injectables = new Map<any, InstanceWrapper<Injectable>>();
-<<<<<<< HEAD
   private readonly _controllers = new Map<
     string,
     InstanceWrapper<Controller>
   >();
-  private readonly _exports = new Set<string>();
-=======
-  private readonly _routes = new Map<string, InstanceWrapper<Controller>>();
   private readonly _exports = new Set<string | symbol>();
->>>>>>> db94dc54
 
   constructor(
     private readonly _metatype: Type<any>,
@@ -300,32 +295,18 @@
     });
   }
 
-<<<<<<< HEAD
   public addExportedProvider(
-    provider: ProviderMetatype | string | DynamicModule,
-=======
-  public addExportedComponent(
-    exportedComponent: ComponentMetatype | string | symbol | DynamicModule,
->>>>>>> db94dc54
+    provider: ProviderMetatype | string | symbol | DynamicModule,
   ) {
     const addExportedUnit = (token: string | symbol) =>
       this._exports.add(this.validateExportedProvider(token));
 
-<<<<<<< HEAD
     if (this.isCustomProvider(provider as any)) {
       return this.addCustomExportedProvider(provider as any);
-    } else if (isString(provider)) {
+    } else if (isString(provider) || isSymbol(provider)) {
       return addExportedUnit(provider);
     } else if (this.isDynamicModule(provider)) {
       const { module } = provider;
-=======
-    if (this.isCustomProvider(exportedComponent as any)) {
-      return this.addCustomExportedComponent(exportedComponent as any);
-    } else if (isString(exportedComponent) || isSymbol(exportedComponent)) {
-      return addExportedUnit(exportedComponent);
-    } else if (this.isDynamicModule(exportedComponent)) {
-      const { module } = exportedComponent;
->>>>>>> db94dc54
       return addExportedUnit(module.name);
     }
     addExportedUnit(provider.name);
@@ -341,13 +322,8 @@
     this._exports.add(this.validateExportedProvider(provide.name));
   }
 
-<<<<<<< HEAD
-  public validateExportedProvider(token: string) {
+  public validateExportedProvider(token: string | symbol) {
     if (this._providers.has(token)) {
-=======
-  public validateExportedProvider(token: string | symbol) {
-    if (this._components.has(token)) {
->>>>>>> db94dc54
       return token;
     }
     const importedArray = [...this._relatedModules.values()];
