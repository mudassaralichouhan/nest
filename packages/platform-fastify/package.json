{
  "name": "@nestjs/platform-fastify",
<<<<<<< HEAD
  "version": "10.4.15",
=======
  "version": "11.0.0-next.1",
>>>>>>> cb739ad3
  "description": "Nest - modern, fast, powerful node.js web framework (@platform-fastify)",
  "author": "Kamil Mysliwiec",
  "license": "MIT",
  "homepage": "https://nestjs.com",
  "funding": {
    "type": "opencollective",
    "url": "https://opencollective.com/nest"
  },
  "repository": {
    "type": "git",
    "url": "https://github.com/nestjs/nest.git",
    "directory": "packages/platform-fastify"
  },
  "publishConfig": {
    "access": "public"
  },
  "dependencies": {
    "@fastify/cors": "10.0.2",
    "@fastify/formbody": "8.0.1",
    "@fastify/middie": "9.0.2",
    "fastify": "5.2.1",
    "light-my-request": "6.3.0",
<<<<<<< HEAD
    "path-to-regexp": "3.3.0",
    "tslib": "2.8.1"
=======
    "path-to-regexp": "8.2.0",
    "tslib": "2.7.0"
>>>>>>> cb739ad3
  },
  "peerDependencies": {
    "@fastify/static": "^8.0.0",
    "@fastify/view": "^10.0.0",
    "@nestjs/common": "^10.0.0",
    "@nestjs/core": "^10.0.0"
  },
  "peerDependenciesMeta": {
    "@fastify/static": {
      "optional": true
    },
    "@fastify/view": {
      "optional": true
    }
  }
}<|MERGE_RESOLUTION|>--- conflicted
+++ resolved
@@ -1,10 +1,6 @@
 {
   "name": "@nestjs/platform-fastify",
-<<<<<<< HEAD
-  "version": "10.4.15",
-=======
   "version": "11.0.0-next.1",
->>>>>>> cb739ad3
   "description": "Nest - modern, fast, powerful node.js web framework (@platform-fastify)",
   "author": "Kamil Mysliwiec",
   "license": "MIT",
@@ -27,13 +23,8 @@
     "@fastify/middie": "9.0.2",
     "fastify": "5.2.1",
     "light-my-request": "6.3.0",
-<<<<<<< HEAD
-    "path-to-regexp": "3.3.0",
+    "path-to-regexp": "8.2.0",
     "tslib": "2.8.1"
-=======
-    "path-to-regexp": "8.2.0",
-    "tslib": "2.7.0"
->>>>>>> cb739ad3
   },
   "peerDependencies": {
     "@fastify/static": "^8.0.0",
