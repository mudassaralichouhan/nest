import {
  HttpStatus,
  Logger,
  RawBodyRequest,
  RequestMethod,
  StreamableFile,
  VersioningOptions,
  VersioningType,
  VERSION_NEUTRAL,
} from '@nestjs/common';
import { VersionValue } from '@nestjs/common/interfaces';
import {
  CorsOptions,
  CorsOptionsDelegate,
} from '@nestjs/common/interfaces/external/cors-options.interface';
import { loadPackage } from '@nestjs/common/utils/load-package.util';
import { isString, isUndefined } from '@nestjs/common/utils/shared.utils';
import { AbstractHttpAdapter } from '@nestjs/core/adapters/http-adapter';
import {
  fastify,
  FastifyBodyParser,
  FastifyInstance,
  FastifyLoggerInstance,
  FastifyPluginAsync,
  FastifyPluginCallback,
  FastifyRegister,
  FastifyReply,
  FastifyRequest,
  FastifyServerOptions,
  RawReplyDefaultExpression,
  RawRequestDefaultExpression,
  RawServerBase,
  RawServerDefault,
  RequestGenericInterface,
  FastifyListenOptions,
} from 'fastify';
import * as Reply from 'fastify/lib/reply';
import { RouteShorthandMethod } from 'fastify/types/route';
import * as http2 from 'http2';
import * as https from 'https';
import {
  Chain as LightMyRequestChain,
  InjectOptions,
  Response as LightMyRequestResponse,
} from 'light-my-request';
// `querystring` is used internally in fastify for registering urlencoded body parser.
import { parse as querystringParse } from 'querystring';
import {
  FastifyStaticOptions,
  PointOfViewOptions,
} from '../interfaces/external';

type FastifyHttp2SecureOptions<
  Server extends http2.Http2SecureServer,
  Logger extends FastifyLoggerInstance = FastifyLoggerInstance,
> = FastifyServerOptions<Server, Logger> & {
  http2: true;
  https: http2.SecureServerOptions;
};

type FastifyHttp2Options<
  Server extends http2.Http2Server,
  Logger extends FastifyLoggerInstance = FastifyLoggerInstance,
> = FastifyServerOptions<Server, Logger> & {
  http2: true;
  http2SessionTimeout?: number;
};

type FastifyHttpsOptions<
  Server extends https.Server,
  Logger extends FastifyLoggerInstance = FastifyLoggerInstance,
> = FastifyServerOptions<Server, Logger> & {
  https: https.ServerOptions;
};

type VersionedRoute<TRequest, TResponse> = ((
  req: TRequest,
  res: TResponse,
  next: Function,
) => Function) & {
  version: VersionValue;
  versioningOptions: VersioningOptions;
};

/**
 * The following type assertion is valid as we enforce "middie" plugin registration
 * which enhances the FastifyRequest.RawRequest with the "originalUrl" property.
 * ref https://github.com/fastify/middie/pull/16
 * ref https://github.com/fastify/fastify/pull/559
 */
type FastifyRawRequest<TServer extends RawServerBase> =
  RawRequestDefaultExpression<TServer> & { originalUrl?: string };

export class FastifyAdapter<
  TServer extends RawServerBase = RawServerDefault,
  TRawRequest extends FastifyRawRequest<TServer> = FastifyRawRequest<TServer>,
  TRawResponse extends RawReplyDefaultExpression<TServer> = RawReplyDefaultExpression<TServer>,
  TRequest extends FastifyRequest<
    RequestGenericInterface,
    TServer,
    TRawRequest
  > = FastifyRequest<RequestGenericInterface, TServer, TRawRequest>,
  TReply extends FastifyReply<
    TServer,
    TRawRequest,
    TRawResponse
  > = FastifyReply<TServer, TRawRequest, TRawResponse>,
  TInstance extends FastifyInstance<
    TServer,
    TRawRequest,
    TRawResponse
  > = FastifyInstance<TServer, TRawRequest, TRawResponse>,
> extends AbstractHttpAdapter<TServer, TRequest, TReply> {
  protected readonly instance: TInstance;

  private _isParserRegistered: boolean;
  private isMiddieRegistered: boolean;
  private versioningOptions: VersioningOptions;
  private readonly versionConstraint = {
    name: 'version',
    validate(value: unknown) {
      if (!isString(value) && !Array.isArray(value)) {
        throw new Error(
          'Version constraint should be a string or an array of strings.',
        );
      }
    },
    storage() {
      const versions = new Map<string, unknown>();
      return {
        get(version: string | Array<string>) {
          if (Array.isArray(version)) {
            return versions.get(version.find(v => versions.has(v))) || null;
          }
          return versions.get(version) || null;
        },
        set(versionOrVersions: string | Array<string>, store: unknown) {
          const storeVersionConstraint = (version: string) =>
            versions.set(version, store);
          if (Array.isArray(versionOrVersions))
            versionOrVersions.forEach(storeVersionConstraint);
          else storeVersionConstraint(versionOrVersions);
        },
        del(version: string | Array<string>) {
          if (Array.isArray(version)) {
            version.forEach(v => versions.delete(v));
          } else {
            versions.delete(version);
          }
        },
        empty() {
          versions.clear();
        },
      };
    },
    deriveConstraint: (req: FastifyRequest) => {
      // Media Type (Accept Header) Versioning Handler
      if (this.versioningOptions.type === VersioningType.MEDIA_TYPE) {
        const MEDIA_TYPE_HEADER = 'Accept';
        const acceptHeaderValue: string | undefined = (req.headers?.[
          MEDIA_TYPE_HEADER
        ] || req.headers?.[MEDIA_TYPE_HEADER.toLowerCase()]) as string;

        const acceptHeaderVersionParameter = acceptHeaderValue
          ? acceptHeaderValue.split(';')[1]
          : '';

        return isUndefined(acceptHeaderVersionParameter)
          ? VERSION_NEUTRAL // No version was supplied
          : acceptHeaderVersionParameter.split(this.versioningOptions.key)[1];
      }
      // Header Versioning Handler
      else if (this.versioningOptions.type === VersioningType.HEADER) {
        const customHeaderVersionParameter: string | string[] | undefined =
          req.headers?.[this.versioningOptions.header] ||
          req.headers?.[this.versioningOptions.header.toLowerCase()];

        return isUndefined(customHeaderVersionParameter)
          ? VERSION_NEUTRAL // No version was supplied
          : customHeaderVersionParameter;
      }
      // Custom Versioning Handler
      else if (this.versioningOptions.type === VersioningType.CUSTOM) {
        return this.versioningOptions.extractor(req);
      }
      return undefined;
    },
    mustMatchWhenDerived: false,
  };

  get isParserRegistered(): boolean {
    return !!this._isParserRegistered;
  }

  constructor(
    instanceOrOptions?:
      | TInstance
      | FastifyHttp2Options<any>
      | FastifyHttp2SecureOptions<any>
      | FastifyHttpsOptions<any>
      | FastifyServerOptions<TServer>,
  ) {
    super();

    const instance =
      instanceOrOptions && (instanceOrOptions as TInstance).server
        ? instanceOrOptions
        : fastify({
            constraints: {
              version: this.versionConstraint as any,
            },
            ...(instanceOrOptions as FastifyServerOptions),
          });
    this.setInstance(instance);
  }

  public async init() {
    if (this.isMiddieRegistered) {
      return;
    }
    await this.registerMiddie();
  }

  public listen(port: string | number, callback?: () => void): void;
  public listen(
    port: string | number,
    hostname: string,
    callback?: () => void,
  ): void;
  public listen(listenOptions: string | number | FastifyListenOptions, ...args: any[]): void {
    const isFirstArgTypeofFunction = typeof args[0] === 'function';
    const callback = isFirstArgTypeofFunction ? args[0] : args[1];
<<<<<<< HEAD
    let options: Record<string, any> = {}
    if (typeof(listenOptions) == 'object' && (listenOptions.host !== undefined || listenOptions.port !== undefined || listenOptions.path !== undefined)) {
=======
    let options: Record<string, any>;
    if (typeof(listenOptions) == 'object' && (listenOptions.host || listenOptions.port || listenOptions.path)) {
>>>>>>> 35357053
        // Handle new function signature : first parameter is an object with path, port and/or host attributes
        options = listenOptions;
    } else {
        // Old signature - first parameter MUST be an integer (port number)
        options = {
            port: +listenOptions
        };
    }
    if (!isFirstArgTypeofFunction) {
      options.host = args[0];
    }
    return this.instance.listen(options, callback);
  }

  public get(...args: any[]) {
    return this.injectConstraintsIfVersioned('get', ...args);
  }

  public post(...args: any[]) {
    return this.injectConstraintsIfVersioned('post', ...args);
  }

  public head(...args: any[]) {
    return this.injectConstraintsIfVersioned('head', ...args);
  }

  public delete(...args: any[]) {
    return this.injectConstraintsIfVersioned('delete', ...args);
  }

  public put(...args: any[]) {
    return this.injectConstraintsIfVersioned('put', ...args);
  }

  public patch(...args: any[]) {
    return this.injectConstraintsIfVersioned('patch', ...args);
  }

  public options(...args: any[]) {
    return this.injectConstraintsIfVersioned('options', ...args);
  }

  public applyVersionFilter(
    handler: Function,
    version: VersionValue,
    versioningOptions: VersioningOptions,
  ): VersionedRoute<TRequest, TReply> {
    if (!this.versioningOptions) {
      this.versioningOptions = versioningOptions;
    }
    const versionedRoute = handler as VersionedRoute<TRequest, TReply>;
    versionedRoute.version = version;
    return versionedRoute;
  }

  public reply(
    response: TRawResponse | TReply,
    body: any,
    statusCode?: number,
  ) {
    const fastifyReply: TReply = this.isNativeResponse(response)
      ? new Reply(
          response,
          {
            context: {
              preSerialization: null,
              preValidation: [],
              preHandler: [],
              onSend: [],
              onError: [],
            },
          },
          {},
        )
      : response;

    if (statusCode) {
      fastifyReply.status(statusCode);
    }
    if (body instanceof StreamableFile) {
      const streamHeaders = body.getHeaders();
      if (
        fastifyReply.getHeader('Content-Type') === undefined &&
        streamHeaders.type !== undefined
      ) {
        fastifyReply.header('Content-Type', streamHeaders.type);
      }
      if (
        fastifyReply.getHeader('Content-Disposition') === undefined &&
        streamHeaders.disposition !== undefined
      ) {
        fastifyReply.header('Content-Disposition', streamHeaders.disposition);
      }
      if (
        fastifyReply.getHeader('Content-Length') === undefined &&
        streamHeaders.length !== undefined
      ) {
        fastifyReply.header('Content-Length', streamHeaders.length);
      }
      body = body.getStream();
    }
    return fastifyReply.send(body);
  }

  public status(response: TRawResponse | TReply, statusCode: number) {
    if (this.isNativeResponse(response)) {
      response.statusCode = statusCode;
      return response;
    }
    return (response as TReply).code(statusCode);
  }

  public end(response: TReply, message?: string) {
    response.raw.end(message);
  }

  public render(
    response: TReply & { view: Function },
    view: string,
    options: any,
  ) {
    return response && response.view(view, options);
  }

  public redirect(response: TReply, statusCode: number, url: string) {
    const code = statusCode ?? HttpStatus.FOUND;
    return response.status(code).redirect(url);
  }

  public setErrorHandler(handler: Parameters<TInstance['setErrorHandler']>[0]) {
    return this.instance.setErrorHandler(handler);
  }

  public setNotFoundHandler(handler: Function) {
    return this.instance.setNotFoundHandler(handler as any);
  }

  public getHttpServer<T = TServer>(): T {
    return this.instance.server as unknown as T;
  }

  public getInstance<T = TInstance>(): T {
    return this.instance as unknown as T;
  }

  public register<TRegister extends Parameters<FastifyRegister<TInstance>>>(
    plugin: TRegister['0'],
    opts?: TRegister['1'],
  ) {
    return this.instance.register(plugin, opts);
  }

  public inject(): LightMyRequestChain;
  public inject(opts: InjectOptions | string): Promise<LightMyRequestResponse>;
  public inject(
    opts?: InjectOptions | string,
  ): LightMyRequestChain | Promise<LightMyRequestResponse> {
    return this.instance.inject(opts);
  }

  public async close() {
    try {
      return await this.instance.close();
    } catch (err) {
      // Check if server is still running
      if (err.code !== 'ERR_SERVER_NOT_RUNNING') {
        throw err;
      }
      return;
    }
  }

  public initHttpServer() {
    this.httpServer = this.instance.server;
  }

  public useStaticAssets(options: FastifyStaticOptions) {
    return this.register(
      loadPackage('@fastify/static', 'FastifyAdapter.useStaticAssets()', () =>
        require('@fastify/static'),
      ),
      options,
    );
  }

  public setViewEngine(options: PointOfViewOptions | string) {
    if (isString(options)) {
      new Logger('FastifyAdapter').error(
        "setViewEngine() doesn't support a string argument.",
      );
      process.exit(1);
    }
    return this.register(
      loadPackage('@fastify/view', 'FastifyAdapter.setViewEngine()', () =>
        require('@fastify/view'),
      ),
      options,
    );
  }

  public isHeadersSent(response: TReply): boolean {
    return response.sent;
  }

  public setHeader(response: TReply, name: string, value: string) {
    return response.header(name, value);
  }

  public getRequestHostname(request: TRequest): string {
    return request.hostname;
  }

  public getRequestMethod(request: TRequest): string {
    return request.raw ? request.raw.method : request.method;
  }

  public getRequestUrl(request: TRequest): string;
  public getRequestUrl(request: TRawRequest): string;
  public getRequestUrl(request: TRequest & TRawRequest): string {
    return this.getRequestOriginalUrl(request.raw || request);
  }

  public enableCors(options: CorsOptions | CorsOptionsDelegate<TRequest>) {
    this.register(
      import('@fastify/cors') as Parameters<TInstance['register']>[0],
      options,
    );
  }

  public registerParserMiddleware(prefix?: string, rawBody?: boolean) {
    if (this._isParserRegistered) {
      return;
    }

    this.registerUrlencodedContentParser(rawBody);
    this.registerJsonContentParser(rawBody);

    this._isParserRegistered = true;
  }

  public async createMiddlewareFactory(
    requestMethod: RequestMethod,
  ): Promise<(path: string, callback: Function) => any> {
    if (!this.isMiddieRegistered) {
      await this.registerMiddie();
    }
    return (path: string, callback: Function) => {
      let normalizedPath = path.endsWith('/*')
        ? `${path.slice(0, -1)}(.*)`
        : path;

      // Fallback to "(.*)" to support plugins like GraphQL
      normalizedPath = normalizedPath === '/(.*)' ? '(.*)' : normalizedPath;

      // The following type assertion is valid as we use import('@fastify/middie') rather than require('@fastify/middie')
      // ref https://github.com/fastify/middie/pull/55
      this.instance.use(
        normalizedPath,
        callback as Parameters<TInstance['use']>['1'],
      );
    };
  }

  public getType(): string {
    return 'fastify';
  }

  protected registerWithPrefix(
    factory:
      | FastifyPluginCallback<any>
      | FastifyPluginAsync<any>
      | Promise<{ default: FastifyPluginCallback<any> }>
      | Promise<{ default: FastifyPluginAsync<any> }>,
    prefix = '/',
  ) {
    return this.instance.register(factory, { prefix });
  }

  private isNativeResponse(
    response: TRawResponse | TReply,
  ): response is TRawResponse {
    return !('status' in response);
  }

  private registerJsonContentParser(rawBody?: boolean) {
    const { bodyLimit } = this.getInstance().initialConfig;

    this.getInstance().addContentTypeParser<Buffer>(
      'application/json',
      { parseAs: 'buffer', bodyLimit },
      (
        req: RawBodyRequest<FastifyRequest<unknown, TServer, TRawRequest>>,
        body: Buffer,
        done,
      ) => {
        if (rawBody === true && Buffer.isBuffer(body)) {
          req.rawBody = body;
        }

        const { onProtoPoisoning, onConstructorPoisoning } =
          this.instance.initialConfig;
        const defaultJsonParser = this.instance.getDefaultJsonParser(
          onProtoPoisoning || 'error',
          onConstructorPoisoning || 'error',
        ) as FastifyBodyParser<string | Buffer, TServer>;
        defaultJsonParser(req, body, done);
      },
    );
  }

  private registerUrlencodedContentParser(rawBody?: boolean) {
    const { bodyLimit } = this.getInstance().initialConfig;

    this.getInstance().addContentTypeParser<Buffer>(
      'application/x-www-form-urlencoded',
      { parseAs: 'buffer', bodyLimit },
      (
        req: RawBodyRequest<FastifyRequest<unknown, TServer, TRawRequest>>,
        body: Buffer,
        done,
      ) => {
        if (rawBody === true && Buffer.isBuffer(body)) {
          req.rawBody = body;
        }

        done(null, querystringParse(body.toString()));
      },
    );
  }

  private async registerMiddie() {
    this.isMiddieRegistered = true;
    await this.register(
      import('@fastify/middie') as Parameters<TInstance['register']>[0],
    );
  }

  private getRequestOriginalUrl(rawRequest: TRawRequest) {
    return rawRequest.originalUrl || rawRequest.url;
  }

  private injectConstraintsIfVersioned(
    routerMethodKey:
      | 'get'
      | 'post'
      | 'put'
      | 'delete'
      | 'options'
      | 'patch'
      | 'head',
    ...args: any[]
  ) {
    const handlerRef = args[args.length - 1];
    const isVersioned =
      !isUndefined(handlerRef.version) &&
      handlerRef.version !== VERSION_NEUTRAL;

    if (isVersioned) {
      const isPathAndRouteTuple = args.length === 2;
      if (isPathAndRouteTuple) {
        const options = {
          constraints: {
            version: handlerRef.version,
          },
        };
        const path = args[0];
        return this.instance[routerMethodKey](path, options, handlerRef);
      }
    }
    return this.instance[routerMethodKey](
      ...(args as Parameters<
        RouteShorthandMethod<TServer, TRawRequest, TRawResponse>
      >),
    );
  }
}<|MERGE_RESOLUTION|>--- conflicted
+++ resolved
@@ -230,13 +230,8 @@
   public listen(listenOptions: string | number | FastifyListenOptions, ...args: any[]): void {
     const isFirstArgTypeofFunction = typeof args[0] === 'function';
     const callback = isFirstArgTypeofFunction ? args[0] : args[1];
-<<<<<<< HEAD
-    let options: Record<string, any> = {}
+    let options: Record<string, any>;
     if (typeof(listenOptions) == 'object' && (listenOptions.host !== undefined || listenOptions.port !== undefined || listenOptions.path !== undefined)) {
-=======
-    let options: Record<string, any>;
-    if (typeof(listenOptions) == 'object' && (listenOptions.host || listenOptions.port || listenOptions.path)) {
->>>>>>> 35357053
         // Handle new function signature : first parameter is an object with path, port and/or host attributes
         options = listenOptions;
     } else {
