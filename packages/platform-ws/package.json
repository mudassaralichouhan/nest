{
  "name": "@nestjs/platform-ws",
<<<<<<< HEAD
  "version": "8.0.0-alpha.3",
=======
  "version": "7.6.15",
>>>>>>> 209e44a1
  "description": "Nest - modern, fast, powerful node.js web framework (@platform-ws)",
  "author": "Kamil Mysliwiec",
  "license": "MIT",
  "homepage": "https://nestjs.com",
  "funding": {
    "type": "opencollective",
    "url": "https://opencollective.com/nest"
  },
  "repository": {
    "type": "git",
    "url": "https://github.com/nestjs/nest"
  },
  "publishConfig": {
    "access": "public"
  },
  "dependencies": {
    "tslib": "2.2.0",
    "ws": "7.4.5"
  },
  "peerDependencies": {
    "@nestjs/common": "^7.0.0",
    "@nestjs/websockets": "^7.0.0",
    "rxjs": "^6.0.0"
  }
}<|MERGE_RESOLUTION|>--- conflicted
+++ resolved
@@ -1,10 +1,6 @@
 {
   "name": "@nestjs/platform-ws",
-<<<<<<< HEAD
   "version": "8.0.0-alpha.3",
-=======
-  "version": "7.6.15",
->>>>>>> 209e44a1
   "description": "Nest - modern, fast, powerful node.js web framework (@platform-ws)",
   "author": "Kamil Mysliwiec",
   "license": "MIT",
