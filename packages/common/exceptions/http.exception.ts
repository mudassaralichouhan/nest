--- conflicted
+++ resolved
@@ -1,11 +1,7 @@
-<<<<<<< HEAD
-=======
 import {
+  HttpExceptionBody,
   HttpExceptionBodyMessage,
-  HttpExceptionBody,
 } from '../interfaces/http/http-exception-body.interface';
-import { Logger } from '../services';
->>>>>>> 48e25d40
 import { isObject, isString } from '../utils/shared.utils';
 
 export interface HttpExceptionOptions {
