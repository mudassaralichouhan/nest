import { Type } from '../index';
import { ArgumentsHost, ContextType } from './arguments-host.interface';

<<<<<<< HEAD
export interface ExecutionContext<TContext extends ContextType = ContextType>
  extends ArgumentsHost<TContext> {
=======
/**
 * Interface describing details about the current request pipeline.
 *
 * @see [Execution Context](https://docs.nestjs.com/guards#execution-context)
 *
 * @publicApi
 */
export interface ExecutionContext extends ArgumentsHost {
  /**
   * Returns the *type* of the controller class which the current handler belongs to.
   */
>>>>>>> d3bea8a2
  getClass<T = any>(): Type<T>;
  /**
   * Returns a reference to the handler (method) that will be invoked next in the
   * request pipeline.
   */
  getHandler(): Function;
}<|MERGE_RESOLUTION|>--- conflicted
+++ resolved
@@ -1,10 +1,6 @@
 import { Type } from '../index';
 import { ArgumentsHost, ContextType } from './arguments-host.interface';
 
-<<<<<<< HEAD
-export interface ExecutionContext<TContext extends ContextType = ContextType>
-  extends ArgumentsHost<TContext> {
-=======
 /**
  * Interface describing details about the current request pipeline.
  *
@@ -12,11 +8,11 @@
  *
  * @publicApi
  */
-export interface ExecutionContext extends ArgumentsHost {
+export interface ExecutionContext<TContext extends ContextType = ContextType>
+  extends ArgumentsHost<TContext> {
   /**
    * Returns the *type* of the controller class which the current handler belongs to.
    */
->>>>>>> d3bea8a2
   getClass<T = any>(): Type<T>;
   /**
    * Returns a reference to the handler (method) that will be invoked next in the
