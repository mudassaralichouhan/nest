--- conflicted
+++ resolved
@@ -52,12 +52,6 @@
   },
   "dependencies": {
     "@nuxtjs/opencollective": "0.2.2",
-<<<<<<< HEAD
-=======
-    "amqp-connection-manager": "3.2.0",
-    "amqplib": "0.5.5",
-    "apollo-server-express": "2.11.0",
->>>>>>> 11ce74ca
     "axios": "0.19.2",
     "class-transformer": "0.2.3",
     "class-validator": "0.11.0",
@@ -72,14 +66,8 @@
     "reflect-metadata": "0.1.13",
     "rxjs": "6.5.4",
     "socket.io": "2.3.0",
-<<<<<<< HEAD
-    "tslib": "1.10.0",
-    "uuid": "3.4.0"
-=======
-    "ts-morph": "7.0.0",
     "uuid": "7.0.2",
     "tslib": "1.11.1"
->>>>>>> 11ce74ca
   },
   "devDependencies": {
     "@codechecks/client": "0.1.10",
@@ -106,18 +94,12 @@
     "@types/reflect-metadata": "0.0.5",
     "@types/sinon": "7.5.2",
     "@types/socket.io": "2.1.4",
-<<<<<<< HEAD
     "@types/ws": "7.2.1",
-    "@typescript-eslint/eslint-plugin": "2.20.0",
-    "@typescript-eslint/parser": "2.20.0",
+    "@typescript-eslint/eslint-plugin": "2.23.0",
+    "@typescript-eslint/parser": "2.23.0",
     "amqp-connection-manager": "3.2.0",
     "amqplib": "0.5.5",
     "apollo-server-express": "2.10.1",
-=======
-    "@types/ws": "7.2.2",
-    "@typescript-eslint/eslint-plugin": "2.23.0",
-    "@typescript-eslint/parser": "2.23.0",
->>>>>>> 11ce74ca
     "artillery": "1.6.0-29",
     "awesome-typescript-loader": "5.2.1",
     "body-parser": "1.19.0",
@@ -168,13 +150,9 @@
     "nodemon": "2.0.2",
     "nyc": "15.0.0",
     "prettier": "1.19.1",
-<<<<<<< HEAD
     "redis": "3.0.2",
     "rxjs-compat": "6.5.4",
-    "sinon": "9.0.0",
-=======
     "sinon": "9.0.1",
->>>>>>> 11ce74ca
     "sinon-chai": "3.5.0",
     "socket.io-client": "2.3.0",
     "subscriptions-transport-ws": "0.9.16",
