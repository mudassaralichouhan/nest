{
  "name": "nestjs",
  "version": "5.3.10",
  "description": "Modern, fast, powerful node.js web framework",
  "scripts": {
    "coverage": "nyc report --reporter=text-lcov | coveralls",
    "precommit": "lint-staged",
    "test":
<<<<<<< HEAD
      "nyc --require ts-node/register mocha packages/**/*.spec.ts --reporter spec",
    "integration-test":
      "mocha integration/**/*.spec.ts --reporter spec --require ts-node/register",
=======
      "nyc --require ts-node/register mocha packages/**/*.spec.ts --reporter spec --require 'node_modules/reflect-metadata/Reflect.js'",
    "integration-test":
      "mocha integration/**/*.spec.ts --reporter spec --require ts-node/register --require 'node_modules/reflect-metadata/Reflect.js'",
>>>>>>> d49a2656
    "lint":
      "tslint -p tsconfig.json -c tslint.json \"packages/**/*.ts\" -e \"*.spec.ts\"",
    "format":
      "prettier **/**/*.ts --ignore-path ./.prettierignore --write && git status",
    "build": "gulp build && gulp move",
    "build:lib": "gulp build --dist bundle",
    "postinstall": "opencollective",
    "copy-docs": "gulp copy-docs",
    "prepare:npm": "npm run build:lib && npm run copy-docs",
<<<<<<< HEAD
    "prepare:rc": "npm run build:lib && npm run copy-docs",
    "prepare:next": "npm run build:lib && npm run copy-docs",
    "prepare:beta": "npm run build:lib && npm run copy-docs",
    "publish":
      "npm run prepare && ./node_modules/.bin/lerna publish --exact -m \"chore(@nestjs) publish %s release\"",
    "publish:rc":
      "npm run prepare && ./node_modules/.bin/lerna publish --npm-tag=rc -m \"chore(@nestjs) publish %s release\"",
    "publish:next":
      "npm run prepare && ./node_modules/.bin/lerna publish --npm-tag=next --skip-git -m \"chore(@nestjs) publish %s release\"",
    "publish:beta":
      "npm run prepare && ./node_modules/.bin/lerna publish --npm-tag=beta -m \"chore(@nestjs) publish %s release\"",
    "publish:test":
      "npm run prepare && ./node_modules/.bin/lerna publish --npm-tag=test --skip-git -m \"chore(@nestjs) publish %s release\""
=======
    "publish":
      "npm run prepare:npm && ./node_modules/.bin/lerna publish --exact -m \"chore(@nestjs) publish %s release\"",
    "publish:rc":
      "npm run prepare:npm && ./node_modules/.bin/lerna publish --npm-tag=rc -m \"chore(@nestjs) publish %s release\"",
    "publish:next":
      "npm run prepare:npm && ./node_modules/.bin/lerna publish --npm-tag=next --skip-git -m \"chore(@nestjs) publish %s release\"",
    "publish:beta":
      "npm run prepare:npm && ./node_modules/.bin/lerna publish --npm-tag=beta -m \"chore(@nestjs) publish %s release\"",
    "publish:test":
      "npm run prepare:npm && ./node_modules/.bin/lerna publish --npm-tag=test --skip-git -m \"chore(@nestjs) publish %s release\""
>>>>>>> d49a2656
  },
  "engines": {
    "node": ">= 8.9.0"
  },
  "repository": {
    "type": "git",
    "url": "https://github.com/nestjs/nest"
  },
  "author": "Kamil Mysliwiec",
  "license": "MIT",
  "dependencies": {
    "@grpc/proto-loader": "^0.3.0",
    "@nestjs/common": "5.1.0",
    "@nestjs/core": "^5.3.10",
    "@nestjs/microservices": "5.1.0",
    "@nestjs/testing": "5.1.0",
    "@nestjs/websockets": "5.1.0",
    "@nuxtjs/opencollective": "^0.1.0",
    "axios": "^0.17.1",
    "cache-manager": "^2.9.0",
    "class-transformer": "^0.1.8",
    "class-validator": "^0.8.1",
    "cli-color": "^1.1.0",
    "connect": "^3.6.6",
    "cors": "^2.8.4",
    "deprecate": "^1.0.0",
    "engine.io-client": "^3.1.1",
    "express": "^4.16.2",
    "fast-json-stringify": "^1.5.4",
    "fast-safe-stringify": "^1.2.0",
    "fastify": "^1.1.1",
    "fastify-formbody": "^2.0.0",
    "fastify-multipart": "^0.4.1",
    "grpc": "^1.14.1",
    "iterare": "0.0.8",
    "json-socket": "^0.2.1",
    "mqtt": "^2.16.0",
    "multer": "^1.3.0",
    "nats": "^0.8.4",
    "object-hash": "^1.3.0",
    "optional": "^0.1.4",
    "path-to-regexp": "^2.2.1",
    "pump": "^3.0.0",
    "redis": "^2.7.1",
    "reflect-metadata": "^0.1.12",
    "rxjs": "^6.0.0",
    "rxjs-compat": "^6.0.0",
    "socket.io": "^2.1.1",
    "trouter": "^1.0.0",
    "ts-simple-ast": "^14.4.3",
    "uuid": "^3.3.2"
  },
  "devDependencies": {
    "@types/cache-manager": "^1.2.6",
    "@types/chai": "^3.5.2",
    "@types/chai-as-promised": "0.0.31",
    "@types/cors": "^2.8.3",
    "@types/express": "^4.0.39",
    "@types/kafka-node": "^2.0.6",
    "@types/mocha": "^2.2.38",
    "@types/node": "^7.0.5",
    "@types/redis": "^0.12.36",
    "@types/reflect-metadata": "0.0.5",
    "@types/sinon": "^1.16.36",
    "@types/socket.io": "^1.4.32",
    "@types/ws": "^4.0.1",
    "awesome-typescript-loader": "^3.0.0-beta.18",
    "body-parser": "^1.18.3",
    "chai": "^3.5.0",
    "chai-as-promised": "^7.1.1",
    "clang-format": "^1.1.0",
    "concurrently": "^3.4.0",
    "conventional-changelog": "^1.1.15",
    "core-js": "^2.4.1",
    "coveralls": "^2.11.16",
    "fastify-static": "^0.8.0",
    "gulp": "^4.0.0",
    "gulp-clang-format": "^1.0.23",
    "gulp-clean": "^0.4.0",
    "gulp-sourcemaps": "^2.6.4",
    "gulp-typescript": "^3.1.6",
    "gulp-watch": "^4.3.11",
    "husky": "^0.14.3",
    "imports-loader": "^0.7.0",
    "istanbul": "^0.4.5",
    "json-loader": "^0.5.4",
    "lerna": "^2.5.1",
    "lint-staged": "^7.2.2",
    "mocha": "^3.2.0",
    "nodemon": "^1.18.4",
    "nyc": "^10.1.2",
    "prettier": "^1.9.2",
    "sinon": "^2.1.0",
    "sinon-chai": "^2.8.0",
    "socket.io-client": "^2.0.4",
    "supertest": "^3.0.0",
    "ts-node": "^6.0.0",
    "tslint": "^5.9.1",
    "typescript": "^2.8.1"
  },
  "collective": {
    "type": "opencollective",
    "url": "https://opencollective.com/nest",
    "donation": {
      "text": "Become a partner:"
    }
  },
  "nyc": {
    "include": ["packages/**/*.ts"],
    "exclude": [
      "node_modules/",
      "packages/**/*.spec.ts",
      "packages/core/adapters/*.ts",
      "packages/websockets/adapters/*.ts",
      "packages/**/nest-*.ts",
      "packages/core/errors/**/*",
      "packages/common/exceptions/*.ts",
      "packages/common/http/*.ts",
      "packages/common/utils/load-package.util.ts",
      "packages/microservices/exceptions/",
      "packages/microservices/microservices-module.ts",
      "packages/core/middleware/middleware-module.ts",
      "packages/core/injector/module-ref.ts",
      "packages/core/injector/container-scanner.ts",
      "packages/common/cache/**/*",
      "packages/common/serializer/**/*",
      "packages/common/services/logger.service.ts"
    ],
    "extension": [".ts"],
    "require": ["ts-node/register"],
    "reporter": ["text-summary", "html"],
    "sourceMap": true,
    "instrument": true
  },
  "lint-staged": {
    "packages/**/*.{ts,json}": ["npm run format", "git add"]
  }
}<|MERGE_RESOLUTION|>--- conflicted
+++ resolved
@@ -6,15 +6,9 @@
     "coverage": "nyc report --reporter=text-lcov | coveralls",
     "precommit": "lint-staged",
     "test":
-<<<<<<< HEAD
-      "nyc --require ts-node/register mocha packages/**/*.spec.ts --reporter spec",
-    "integration-test":
-      "mocha integration/**/*.spec.ts --reporter spec --require ts-node/register",
-=======
       "nyc --require ts-node/register mocha packages/**/*.spec.ts --reporter spec --require 'node_modules/reflect-metadata/Reflect.js'",
     "integration-test":
       "mocha integration/**/*.spec.ts --reporter spec --require ts-node/register --require 'node_modules/reflect-metadata/Reflect.js'",
->>>>>>> d49a2656
     "lint":
       "tslint -p tsconfig.json -c tslint.json \"packages/**/*.ts\" -e \"*.spec.ts\"",
     "format":
@@ -24,21 +18,9 @@
     "postinstall": "opencollective",
     "copy-docs": "gulp copy-docs",
     "prepare:npm": "npm run build:lib && npm run copy-docs",
-<<<<<<< HEAD
     "prepare:rc": "npm run build:lib && npm run copy-docs",
     "prepare:next": "npm run build:lib && npm run copy-docs",
     "prepare:beta": "npm run build:lib && npm run copy-docs",
-    "publish":
-      "npm run prepare && ./node_modules/.bin/lerna publish --exact -m \"chore(@nestjs) publish %s release\"",
-    "publish:rc":
-      "npm run prepare && ./node_modules/.bin/lerna publish --npm-tag=rc -m \"chore(@nestjs) publish %s release\"",
-    "publish:next":
-      "npm run prepare && ./node_modules/.bin/lerna publish --npm-tag=next --skip-git -m \"chore(@nestjs) publish %s release\"",
-    "publish:beta":
-      "npm run prepare && ./node_modules/.bin/lerna publish --npm-tag=beta -m \"chore(@nestjs) publish %s release\"",
-    "publish:test":
-      "npm run prepare && ./node_modules/.bin/lerna publish --npm-tag=test --skip-git -m \"chore(@nestjs) publish %s release\""
-=======
     "publish":
       "npm run prepare:npm && ./node_modules/.bin/lerna publish --exact -m \"chore(@nestjs) publish %s release\"",
     "publish:rc":
@@ -49,7 +31,6 @@
       "npm run prepare:npm && ./node_modules/.bin/lerna publish --npm-tag=beta -m \"chore(@nestjs) publish %s release\"",
     "publish:test":
       "npm run prepare:npm && ./node_modules/.bin/lerna publish --npm-tag=test --skip-git -m \"chore(@nestjs) publish %s release\""
->>>>>>> d49a2656
   },
   "engines": {
     "node": ">= 8.9.0"
