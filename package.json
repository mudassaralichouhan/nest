{
  "name": "@nestjs/core",
  "version": "6.11.7",
  "description": "Modern, fast, powerful node.js web framework",
  "homepage": "https://nestjs.com",
  "repository": {
    "type": "git",
    "url": "https://github.com/nestjs/nest"
  },
  "funding": {
    "type": "opencollective",
    "url": "https://opencollective.com/nest"
  },
  "license": "MIT",
  "author": "Kamil Mysliwiec",
  "scripts": {
    "build": "gulp build --dist node_modules/@nestjs",
    "postbuild": "gulp move",
    "prebuild:prod": "npm run clean",
    "build:prod": "gulp build",
    "build:samples": "gulp install:samples && npm run build && gulp build:samples && gulp test:samples && gulp test:e2e:samples",
    "clean": "gulp clean:bundle",
    "codechecks:benchmarks": "codechecks ./tools/benchmarks/check-benchmarks.ts",
    "coverage": "nyc report --reporter=text-lcov | coveralls",
    "format": "prettier \"**/*.ts\" --ignore-path ./.prettierignore --write && git status",
    "postinstall": "opencollective",
    "test": "nyc --require ts-node/register mocha packages/**/*.spec.ts --reporter spec --retries 3 --require 'node_modules/reflect-metadata/Reflect.js' --exit",
    "test:integration": "mocha \"integration/*/{,!(node_modules)/**/}/*.spec.ts\" --reporter spec --require ts-node/register --require 'node_modules/reflect-metadata/Reflect.js' --exit",
    "test:docker:up": "docker-compose -f integration/docker-compose.yml up -d",
    "test:docker:down": "docker-compose -f integration/docker-compose.yml down -d",
    "lint": "concurrently 'npm run lint:packages' 'npm run lint:integration' 'npm run lint:spec'",
    "lint:integration": "eslint 'integration/*/{,!(node_modules)/**/}/*.ts' -c '.eslintrc.spec.js' --fix",
    "lint:packages": "eslint 'packages/**/**.ts' --fix --ignore-pattern 'packages/**/*.spec.ts'",
    "lint:spec": "eslint 'packages/**/**.spec.ts' -c '.eslintrc.spec.js' --fix",
    "prerelease": "gulp copy-misc && gulp build --dist node_modules/@nestjs",
    "publish": "npm run prerelease && npm run build:prod && ./node_modules/.bin/lerna publish --force-publish --access public --exact -m \"chore(@nestjs) publish %s release\"",
    "publish:beta": "npm run prerelease && npm run build:prod && ./node_modules/.bin/lerna publish --npm-tag=beta --access public -m \"chore(@nestjs) publish %s release\"",
    "publish:next": "npm run prerelease && npm run build:prod && ./node_modules/.bin/lerna publish --npm-tag=next --access public --skip-git -m \"chore(@nestjs) publish %s release\"",
    "publish:rc": "npm run prerelease && npm run build:prod && ./node_modules/.bin/lerna publish --npm-tag=rc --access public -m \"chore(@nestjs) publish %s release\"",
    "publish:test": "npm run prerelease && npm run build:prod && ./node_modules/.bin/lerna publish --force-publish --access public --npm-tag=test --skip-git -m \"chore(@nestjs) publish %s release\""
  },
  "husky": {
    "hooks": {
      "pre-commit": "lint-staged",
      "commit-msg": "commitlint -c .commitlintrc.json -E HUSKY_GIT_PARAMS"
    }
  },
  "lint-staged": {
    "packages/**/*.{ts,json}": [
      "prettier --ignore-path ./.prettierignore --write"
    ]
  },
  "dependencies": {
    "@nuxtjs/opencollective": "0.2.2",
    "axios": "0.19.2",
<<<<<<< HEAD
    "cache-manager": "3.1.0",
=======
>>>>>>> 0e661c88
    "class-transformer": "0.2.3",
    "class-validator": "0.11.0",
    "cli-color": "2.0.0",
    "cors": "2.8.5",
    "express": "4.17.1",
    "fast-json-stringify": "1.16.4",
    "fast-safe-stringify": "2.0.7",
    "iterare": "1.2.0",
<<<<<<< HEAD
    "kafkajs": "1.12.0",
    "merge-graphql-schemas": "1.7.6",
    "mqtt": "3.0.0",
    "multer": "1.4.2",
    "nats": "1.4.2",
=======
>>>>>>> 0e661c88
    "object-hash": "2.0.3",
    "path-to-regexp": "3.2.0",
    "reflect-metadata": "0.1.13",
    "rxjs": "6.5.4",
    "socket.io": "2.3.0",
<<<<<<< HEAD
    "ts-morph": "7.0.0",
    "uuid": "7.0.1",
    "tslib": "1.11.1"
=======
    "tslib": "1.10.0",
    "uuid": "3.4.0"
>>>>>>> 0e661c88
  },
  "devDependencies": {
    "@codechecks/client": "0.1.10",
    "@commitlint/cli": "8.3.5",
    "@commitlint/config-angular": "8.3.4",
    "@grpc/proto-loader": "0.5.3",
    "@nestjs/graphql": "^7.0.0-next.3",
    "@nestjs/mongoose": "6.3.1",
    "@nestjs/typeorm": "6.3.1",
    "@types/amqplib": "0.5.13",
    "@types/bytes": "3.1.0",
    "@types/cache-manager": "2.10.2",
    "@types/chai": "4.2.9",
    "@types/chai-as-promised": "7.1.2",
    "@types/cors": "2.8.6",
    "@types/express": "4.17.2",
    "@types/fastify-cors": "2.1.0",
    "@types/gulp": "4.0.6",
    "@types/kafka-node": "2.0.9",
    "@types/mocha": "7.0.1",
    "@types/mongoose": "5.7.1",
    "@types/node": "10.17.3",
    "@types/redis": "2.8.16",
    "@types/reflect-metadata": "0.0.5",
    "@types/sinon": "7.5.2",
    "@types/socket.io": "2.1.4",
<<<<<<< HEAD
    "@types/ws": "7.2.2",
    "@typescript-eslint/eslint-plugin": "2.21.0",
    "@typescript-eslint/parser": "2.21.0",
=======
    "@types/ws": "7.2.1",
    "@typescript-eslint/eslint-plugin": "2.20.0",
    "@typescript-eslint/parser": "2.20.0",
    "amqp-connection-manager": "3.2.0",
    "amqplib": "0.5.5",
    "apollo-server-express": "2.10.1",
>>>>>>> 0e661c88
    "artillery": "1.6.0-29",
    "awesome-typescript-loader": "5.2.1",
    "body-parser": "1.19.0",
    "bytes": "3.1.0",
    "cache-manager": "2.11.1",
    "chai": "4.2.0",
    "chai-as-promised": "7.1.1",
    "clang-format": "1.4.0",
    "commitlint-circle": "1.0.0",
    "concurrently": "5.1.0",
    "conventional-changelog": "3.1.18",
    "core-js": "3.6.4",
    "coveralls": "3.0.9",
    "delete-empty": "3.0.0",
    "engine.io-client": "3.4.0",
    "eslint": "6.8.0",
    "eslint-config-prettier": "6.10.0",
    "eslint-plugin-import": "2.20.1",
    "fancy-log": "1.3.3",
    "fastify": "2.12.1",
    "fastify-cors": "3.0.2",
    "fastify-formbody": "3.1.0",
    "fastify-multipart": "1.0.5",
    "fastify-static": "2.6.0",
    "graphql": "14.6.0",
    "graphql-tools": "4.0.7",
    "grpc": "1.24.2",
    "gulp": "4.0.2",
    "gulp-clang-format": "1.0.27",
    "gulp-clean": "0.4.0",
    "gulp-sourcemaps": "2.6.5",
    "gulp-typescript": "5.0.1",
    "gulp-watch": "5.0.1",
    "husky": "4.2.3",
    "imports-loader": "0.8.0",
    "json-loader": "0.5.7",
    "kafkajs": "1.12.0",
    "lerna": "2.11.0",
    "lint-staged": "10.0.8",
    "markdown-table": "2.0.0",
    "merge-graphql-schemas": "1.7.6",
    "mocha": "7.0.1",
    "mongoose": "5.9.1",
    "mqtt": "3.0.0",
    "multer": "1.4.2",
    "mysql": "2.18.1",
    "nats": "1.4.0",
    "nodemon": "2.0.2",
    "nyc": "15.0.0",
    "prettier": "1.19.1",
    "redis": "3.0.2",
    "rxjs-compat": "6.5.4",
    "sinon": "9.0.0",
    "sinon-chai": "3.5.0",
    "socket.io-client": "2.3.0",
    "subscriptions-transport-ws": "0.9.16",
    "supertest": "4.0.2",
    "ts-morph": "5.0.0",
    "ts-node": "8.6.2",
    "typeorm": "0.2.24",
    "typescript": "3.7.2",
    "wrk": "1.2.0",
    "ws": "7.2.1"
  },
  "engines": {
    "node": ">= 8.9.0"
  },
  "collective": {
    "type": "opencollective",
    "url": "https://opencollective.com/nest",
    "donation": {
      "text": "Become a partner:"
    }
  },
  "nyc": {
    "include": [
      "packages/**/*.ts"
    ],
    "exclude": [
      "node_modules/",
      "packages/**/test/**",
      "packages/**/*.spec.ts",
      "packages/**/adapters/*.ts",
      "packages/**/nest-*.ts",
      "packages/**/test/**/*.ts",
      "packages/core/errors/**/*",
      "packages/common/exceptions/*.ts",
      "packages/common/http/*.ts",
      "packages/common/utils/load-package.util.ts",
      "packages/microservices/exceptions/",
      "packages/microservices/microservices-module.ts",
      "packages/core/middleware/middleware-module.ts",
      "packages/core/injector/module-ref.ts",
      "packages/core/injector/container-scanner.ts",
      "packages/common/cache/**/*",
      "packages/common/serializer/**/*",
      "packages/common/services/logger.service.ts"
    ],
    "extension": [
      ".ts"
    ],
    "require": [
      "ts-node/register"
    ],
    "reporter": [
      "text-summary",
      "html"
    ],
    "sourceMap": true,
    "instrument": true
  }
}<|MERGE_RESOLUTION|>--- conflicted
+++ resolved
@@ -53,10 +53,6 @@
   "dependencies": {
     "@nuxtjs/opencollective": "0.2.2",
     "axios": "0.19.2",
-<<<<<<< HEAD
-    "cache-manager": "3.1.0",
-=======
->>>>>>> 0e661c88
     "class-transformer": "0.2.3",
     "class-validator": "0.11.0",
     "cli-color": "2.0.0",
@@ -65,27 +61,13 @@
     "fast-json-stringify": "1.16.4",
     "fast-safe-stringify": "2.0.7",
     "iterare": "1.2.0",
-<<<<<<< HEAD
-    "kafkajs": "1.12.0",
-    "merge-graphql-schemas": "1.7.6",
-    "mqtt": "3.0.0",
-    "multer": "1.4.2",
-    "nats": "1.4.2",
-=======
->>>>>>> 0e661c88
     "object-hash": "2.0.3",
     "path-to-regexp": "3.2.0",
     "reflect-metadata": "0.1.13",
     "rxjs": "6.5.4",
     "socket.io": "2.3.0",
-<<<<<<< HEAD
-    "ts-morph": "7.0.0",
-    "uuid": "7.0.1",
-    "tslib": "1.11.1"
-=======
     "tslib": "1.10.0",
     "uuid": "3.4.0"
->>>>>>> 0e661c88
   },
   "devDependencies": {
     "@codechecks/client": "0.1.10",
@@ -112,18 +94,12 @@
     "@types/reflect-metadata": "0.0.5",
     "@types/sinon": "7.5.2",
     "@types/socket.io": "2.1.4",
-<<<<<<< HEAD
-    "@types/ws": "7.2.2",
-    "@typescript-eslint/eslint-plugin": "2.21.0",
-    "@typescript-eslint/parser": "2.21.0",
-=======
     "@types/ws": "7.2.1",
     "@typescript-eslint/eslint-plugin": "2.20.0",
     "@typescript-eslint/parser": "2.20.0",
     "amqp-connection-manager": "3.2.0",
     "amqplib": "0.5.5",
     "apollo-server-express": "2.10.1",
->>>>>>> 0e661c88
     "artillery": "1.6.0-29",
     "awesome-typescript-loader": "5.2.1",
     "body-parser": "1.19.0",
