import { INestApplication } from '@nestjs/common';
import { ContextIdFactory } from '@nestjs/core';
import { Test } from '@nestjs/testing';
import { expect } from 'chai';
import * as request from 'supertest';
import { DurableContextIdStrategy } from '../src/durable/durable-context-id.strategy';
import { DurableModule } from '../src/durable/durable.module';

describe('Durable providers', () => {
  let server: any;
  let app: INestApplication;

  before(async () => {
    const moduleRef = await Test.createTestingModule({
      imports: [DurableModule],
    }).compile();

    app = moduleRef.createNestApplication();
    server = app.getHttpServer();
    await app.init();

    ContextIdFactory.apply(new DurableContextIdStrategy());
  });

  describe('when service is durable', () => {
    const performHttpCall = (
      tenantId: number,
      end: (err?: any) => void,
      endpoint = '/durable',
      opts: {
        forceError: boolean;
      } = { forceError: false },
    ) =>
      request(server)
        .get(endpoint)
        .set({ ['x-tenant-id']: String(tenantId) })
        .set({ ['x-force-error']: opts.forceError ? 'true' : 'false' })
        .end((err, res) => {
          if (err) return end(err);
          end(res);
        });

    it(`should share durable providers per tenant`, async () => {
      let result: request.Response;
      result = await new Promise<request.Response>(resolve =>
        performHttpCall(1, resolve),
      );
      expect(result.text).equal('Hello world! Counter: 1');

      result = await new Promise<request.Response>(resolve =>
        performHttpCall(1, resolve),
      );
      expect(result.text).equal('Hello world! Counter: 2');

      result = await new Promise<request.Response>(resolve =>
        performHttpCall(1, resolve),
      );
      expect(result.text).equal('Hello world! Counter: 3');
    });

    it(`should create per-tenant DI sub-tree`, async () => {
      let result: request.Response;
      result = await new Promise<request.Response>(resolve =>
        performHttpCall(4, resolve),
      );
      expect(result.text).equal('Hello world! Counter: 1');

      result = await new Promise<request.Response>(resolve =>
        performHttpCall(5, resolve),
      );
      expect(result.text).equal('Hello world! Counter: 1');

      result = await new Promise<request.Response>(resolve =>
        performHttpCall(6, resolve),
      );
      expect(result.text).equal('Hello world! Counter: 1');
    });

    it(`should register a custom per-tenant request payload`, async () => {
      let result: request.Response;
      result = await new Promise<request.Response>(resolve =>
        performHttpCall(1, resolve, '/durable/echo'),
      );
      expect(result.body).deep.equal({ tenantId: '1' });

      result = await new Promise<request.Response>(resolve =>
        performHttpCall(3, resolve, '/durable/echo'),
      );
      expect(result.body).deep.equal({ tenantId: '3' });
    });

<<<<<<< HEAD
    it(`should return the same tenantId both from durable request scoped service and non-durable request scoped service`, async () => {
      let result: request.Response;
      result = await new Promise<request.Response>(resolve =>
        performHttpCall(1, resolve, '/durable/request-context'),
      );
      expect(result.body).deep.equal({
        durableService: '1',
        nonDurableService: '1',
      });

      result = await new Promise<request.Response>(resolve =>
        performHttpCall(2, resolve, '/durable/request-context'),
      );
      expect(result.body).deep.equal({
        durableService: '2',
        nonDurableService: '2',
      });
=======
    it(`should not cache durable providers that throw errors`, async () => {
      let result: request.Response;

      result = await new Promise<request.Response>(resolve =>
        performHttpCall(10, resolve, '/durable/echo', { forceError: true }),
      );

      expect(result.statusCode).equal(412);

      // The second request should be successful
      result = await new Promise<request.Response>(resolve =>
        performHttpCall(10, resolve, '/durable/echo'),
      );

      expect(result.body).deep.equal({ tenantId: '10' });
>>>>>>> 84b8744f
    });
  });

  after(async () => {
    ContextIdFactory['strategy'] = undefined;
    await app.close();
  });
});<|MERGE_RESOLUTION|>--- conflicted
+++ resolved
@@ -89,7 +89,6 @@
       expect(result.body).deep.equal({ tenantId: '3' });
     });
 
-<<<<<<< HEAD
     it(`should return the same tenantId both from durable request scoped service and non-durable request scoped service`, async () => {
       let result: request.Response;
       result = await new Promise<request.Response>(resolve =>
@@ -107,7 +106,8 @@
         durableService: '2',
         nonDurableService: '2',
       });
-=======
+    });
+    
     it(`should not cache durable providers that throw errors`, async () => {
       let result: request.Response;
 
@@ -123,7 +123,6 @@
       );
 
       expect(result.body).deep.equal({ tenantId: '10' });
->>>>>>> 84b8744f
     });
   });
 
