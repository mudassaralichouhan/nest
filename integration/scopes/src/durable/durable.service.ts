import {
  Inject,
  Injectable,
  PreconditionFailedException,
  Scope,
} from '@nestjs/common';
import { REQUEST } from '@nestjs/core';
import { TenantContext } from './durable-context-id.strategy';

@Injectable({ scope: Scope.REQUEST, durable: true })
export class DurableService {
  public instanceCounter = 0;

  constructor(
<<<<<<< HEAD
    @Inject(REQUEST) private readonly requestPayload: TenantContext,
  ) {}
=======
    @Inject(REQUEST)
    public readonly requestPayload: { tenantId: string; forceError: boolean },
  ) {
    if (requestPayload.forceError) {
      throw new PreconditionFailedException('Forced error');
    }
  }
>>>>>>> 84b8744f

  greeting() {
    ++this.instanceCounter;
    return `Hello world! Counter: ${this.instanceCounter}`;
  }

  getTenantId() {
    return this.requestPayload.tenantId;
  }
}<|MERGE_RESOLUTION|>--- conflicted
+++ resolved
@@ -12,18 +12,12 @@
   public instanceCounter = 0;
 
   constructor(
-<<<<<<< HEAD
     @Inject(REQUEST) private readonly requestPayload: TenantContext,
-  ) {}
-=======
-    @Inject(REQUEST)
-    public readonly requestPayload: { tenantId: string; forceError: boolean },
   ) {
     if (requestPayload.forceError) {
       throw new PreconditionFailedException('Forced error');
     }
   }
->>>>>>> 84b8744f
 
   greeting() {
     ++this.instanceCounter;
